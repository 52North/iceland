/*
 * Copyright 2015-2017 52°North Initiative for Geospatial Open Source
 * Software GmbH
 *
 * Licensed under the Apache License, Version 2.0 (the "License");
 * you may not use this file except in compliance with the License.
 * You may obtain a copy of the License at
 *
 *    http://www.apache.org/licenses/LICENSE-2.0
 *
 * Unless required by applicable law or agreed to in writing, software
 * distributed under the License is distributed on an "AS IS" BASIS,
 * WITHOUT WARRANTIES OR CONDITIONS OF ANY KIND, either express or implied.
 * See the License for the specific language governing permissions and
 * limitations under the License.
 */
package org.n52.iceland.request.handler;

import static java.util.stream.Collectors.toSet;

import java.util.Arrays;
import java.util.Collection;
import java.util.Collections;
import java.util.HashSet;
import java.util.LinkedList;
import java.util.List;
import java.util.Locale;
import java.util.Optional;
import java.util.Set;
import java.util.stream.Collectors;

import javax.inject.Inject;

import org.n52.iceland.exception.ows.concrete.InvalidServiceParameterException;
<<<<<<< HEAD
=======
import org.n52.janmayen.i18n.LocaleHelper;
>>>>>>> fb863747
import org.n52.iceland.ogc.ows.ServiceMetadataRepository;
import org.n52.iceland.request.operator.RequestOperatorKey;
import org.n52.iceland.request.operator.RequestOperatorRepository;
import org.n52.iceland.service.operator.ServiceOperatorRepository;
import org.n52.janmayen.Comparables;
import org.n52.janmayen.http.MediaTypes;
import org.n52.janmayen.i18n.LocaleHelper;
import org.n52.shetland.ogc.ows.OWSConstants;
import org.n52.shetland.ogc.ows.OWSConstants.CapabilitiesSection;
import org.n52.shetland.ogc.ows.OWSConstants.GetCapabilitiesParams;
import org.n52.shetland.ogc.ows.OwsAllowedValues;
import org.n52.shetland.ogc.ows.OwsCapabilities;
import org.n52.shetland.ogc.ows.OwsCapabilitiesExtension;
import org.n52.shetland.ogc.ows.OwsDomain;
import org.n52.shetland.ogc.ows.OwsNoValues;
import org.n52.shetland.ogc.ows.OwsOperation;
import org.n52.shetland.ogc.ows.OwsOperationMetadataExtension;
import org.n52.shetland.ogc.ows.OwsOperationsMetadata;
import org.n52.shetland.ogc.ows.OwsPossibleValues;
import org.n52.shetland.ogc.ows.OwsServiceIdentification;
import org.n52.shetland.ogc.ows.OwsServiceProvider;
import org.n52.shetland.ogc.ows.OwsValue;
import org.n52.shetland.ogc.ows.exception.OwsExceptionReport;
import org.n52.shetland.ogc.ows.exception.VersionNegotiationFailedException;
import org.n52.shetland.ogc.ows.service.GetCapabilitiesRequest;
import org.n52.shetland.ogc.ows.service.GetCapabilitiesResponse;
import org.n52.shetland.ogc.ows.service.OwsServiceKey;


/**
 * TODO JavaDoc
 * @author Christian Autermann
 */
public abstract class AbstractGetCapabilitiesHandler<T> extends AbstractOperationHandler
        implements GenericOperationHandler<GetCapabilitiesRequest, GetCapabilitiesResponse> {

    private final OperationHandlerKey key;
    private ServiceMetadataRepository serviceMetadataRepository;
    private RequestOperatorRepository requestOperatorRepository;
    private ServiceOperatorRepository serviceOperatorRepository;

    public AbstractGetCapabilitiesHandler(String service) {
        this.key = new OperationHandlerKey(service, OWSConstants.Operations.GetCapabilities);
    }

    @Inject
    public void setServiceMetadataRepository(ServiceMetadataRepository serviceMetadataRepository) {
        this.serviceMetadataRepository = serviceMetadataRepository;
    }

    @Inject
    public void setRequestOperatorRepository(RequestOperatorRepository requestOperatorRepository) {
        this.requestOperatorRepository = requestOperatorRepository;
    }

    @Inject
    public void setServiceOperatorRepository(ServiceOperatorRepository serviceOperatorRepository) {
        this.serviceOperatorRepository = serviceOperatorRepository;
    }

    @Override
    public String getOperationName() {
        return OWSConstants.Operations.GetCapabilities.toString();
    }

    @Override
    public Set<OperationHandlerKey> getKeys() {
        return Collections.singleton(key);
    }

    @Override
    public GetCapabilitiesResponse handle(GetCapabilitiesRequest request)
            throws OwsExceptionReport {

        String service = request.getService();
        String version = negotiateVersion(request);

        GetCapabilitiesResponse response = createResponse(service, version);
        response.setCapabilities(createCapabilities(request, service, version));
        return response;
    }


    protected GetCapabilitiesResponse createResponse(String service, String version) {
        return new GetCapabilitiesResponse(service, version);
    }

    public List<OwsServiceKey> getServiceOperatorKeys(GetCapabilitiesRequest request) {
        String service = request.getService();
        if (request.isSetAcceptVersions()) {
            return request.getAcceptVersions().stream()
                    .map(version -> new OwsServiceKey(service, version))
                    .collect(Collectors.toList());
        } else {
            return this.serviceOperatorRepository.getSupportedVersions(service).stream()
                    .max(Comparables.version())
                    .map(version -> new OwsServiceKey(service, version))
                    .map(Collections::singletonList)
                    .orElseGet(Collections::emptyList);
        }
    }

        /**
     * Get the response version from request, from set version, from
     * acceptVersions or from supported versions
     *
     * @return the response version
     * @throws OwsExceptionReport
     *             If the requested version is not supported
     */
    private String negotiateVersion(GetCapabilitiesRequest request) throws OwsExceptionReport {
        if (request.isSetVersion()) {
            return request.getVersion();
        } else {
            String service = request.getService();
            String version;

            if (request.isSetAcceptVersions()) {
                version = request.getAcceptVersions().stream()
                        .filter(v -> this.serviceOperatorRepository.isVersionSupported(service, v))
                        .findFirst()
                        .orElseThrow(this::versionNegotiationFailed);
            } else {
                version = this.serviceOperatorRepository.getSupportedVersions(service).stream()
                        .max(Comparables.version()).orElseThrow(() ->  new InvalidServiceParameterException(service));
            }
            request.setVersion(version);
            return version;
        }
    }

    private OwsExceptionReport versionNegotiationFailed() {
        return new VersionNegotiationFailedException()
                .withMessage("The requested '%s' values are not supported by this service!",
                OWSConstants.GetCapabilitiesParams.AcceptVersions);
    }

    @Override
    protected Set<OwsDomain> getOperationParameters(String service, String version) {
        OwsDomain acceptFormats = getAcceptFormatsDomain();
        OwsDomain acceptVersions = getAcceptVersionsDomain(service);
        OwsDomain sections = getSectionsDomain();
        OwsDomain updateSequence = getUpdateSequenceDomain();
        OwsDomain acceptLanguages = getAcceptLanguagesDomain();
        return new HashSet<>(Arrays.asList(acceptFormats, acceptVersions, acceptLanguages, sections, updateSequence));
    }

    private OwsOperationsMetadata getOperations(String service, String version) throws OwsExceptionReport {
        Collection<OwsDomain> parameters = getCommonParameters(service);
        Collection<OwsDomain> constraints = null;
        Collection<OwsOperation> operations = new LinkedList<>();
        OwsOperationMetadataExtension extension = getOperationsMetadataExtension(service, version);

        for (RequestOperatorKey operatorKey : requestOperatorRepository.getActiveRequestOperatorKeys(new OwsServiceKey(service, version))) {
            Optional.ofNullable(requestOperatorRepository.getRequestOperator(operatorKey)
                    .getOperationMetadata(service, version)).ifPresent(operations::add);
        }

        return new OwsOperationsMetadata(operations, parameters, constraints, extension);
    }

    protected OwsOperationMetadataExtension getOperationsMetadataExtension(String service, String version) {
        return null;
    }

    private Collection<OwsDomain> getCommonParameters(String service) {
        OwsDomain serviceParameter = new OwsDomain(OWSConstants.RequestParams.service, new OwsAllowedValues(new OwsValue(service)));
        OwsDomain versionParameter = new OwsDomain(OWSConstants.RequestParams.version, getSupportedVersions(service));
        return Arrays.asList(serviceParameter, versionParameter);
    }

    private OwsAllowedValues getSupportedVersions(String service) {
        Set<String> supportedVersions = this.serviceOperatorRepository.getSupportedVersions(service);
        return new OwsAllowedValues(supportedVersions.stream().map(OwsValue::new));
    }

    private OwsServiceProvider getServiceProvider(String service, Locale locale) {
        return this.serviceMetadataRepository.getServiceProviderFactory(service).get(locale);
    }

    private OwsServiceIdentification getServiceIdentification(String service, Locale locale) {
        return this.serviceMetadataRepository.getServiceIdentificationFactory(service).get(locale);
    }

    private Set<CapabilitiesSection> getRequestedSections(GetCapabilitiesRequest request) {
        Set<CapabilitiesSection> sections = request.getSections().stream()
                .map(OWSConstants.CapabilitiesSection::from)
                .filter(Optional::isPresent).map(Optional::get)
                .collect(toSet());
        if (sections.contains(CapabilitiesSection.All) || sections.isEmpty()) {
            sections.addAll(Arrays.asList(CapabilitiesSection.values()));
        }
        return sections;
    }

    private OwsDomain getAcceptFormatsDomain() {
        OwsValue defaultValue = new OwsValue(MediaTypes.APPLICATION_XML.toString());
        OwsPossibleValues possibleValues = new OwsAllowedValues(defaultValue);
        return new OwsDomain(GetCapabilitiesParams.AcceptFormats, possibleValues, defaultValue);
    }

    private OwsDomain getAcceptVersionsDomain(String service) {
        Set<String> supportedVersions = this.serviceOperatorRepository.getSupportedVersions(service);
        OwsValue defaultValue = new OwsValue(Comparables.version().max(supportedVersions));
        OwsPossibleValues possibleValues = new OwsAllowedValues(supportedVersions.stream().map(OwsValue::new));
        return new OwsDomain(GetCapabilitiesParams.AcceptVersions, possibleValues, defaultValue);
    }

    private OwsDomain getSectionsDomain() {
        OwsPossibleValues possibleValues = new OwsAllowedValues(Arrays.stream(OWSConstants.CapabilitiesSection.values()).map(Object::toString).map(OwsValue::new));
        OwsValue defaultValue = new OwsValue(OWSConstants.CapabilitiesSection.All.toString());
        return new OwsDomain(GetCapabilitiesParams.Sections, possibleValues, defaultValue);
    }

    private OwsDomain getUpdateSequenceDomain() {
        OwsPossibleValues possibleValues = OwsNoValues.instance();
        return new OwsDomain(GetCapabilitiesParams.updateSequence, possibleValues);
    }

    private OwsDomain getAcceptLanguagesDomain() {
        Set<Locale> availableLocales = serviceMetadataRepository.getAvailableLocales();
        OwsPossibleValues possibleValues = new OwsAllowedValues(availableLocales.stream().map(LocaleHelper::encode).map(OwsValue::new));
        return new OwsDomain(GetCapabilitiesParams.AcceptLanguages, possibleValues);
    }

    private Set<String> getLanguages() {
        Set<Locale> availableLocales = serviceMetadataRepository.getAvailableLocales();
        return availableLocales.stream().map(LocaleHelper::encode).collect(toSet());
    }

    private OwsCapabilities createCapabilities(GetCapabilitiesRequest request,
                                               String service, String version)
            throws OwsExceptionReport {

        Set<CapabilitiesSection> sections = getRequestedSections(request);
<<<<<<< HEAD
        Locale requestedLocale = LocaleHelper.decode(request.getRequestedLanguage());
=======
        Locale requestedLocale = getRequestedLocale(request);
>>>>>>> fb863747

        String updateSequence = null;

        OwsServiceIdentification serviceIdentification = null;
        if (sections.contains(CapabilitiesSection.ServiceIdentification)) {
            serviceIdentification = getServiceIdentification(service, requestedLocale);
        }

        OwsServiceProvider serviceProvider = null;
        if (sections.contains(CapabilitiesSection.ServiceProvider)) {
            serviceProvider = getServiceProvider(service, requestedLocale);
        }

        OwsOperationsMetadata operationsMetadata = null;
        if (sections.contains(CapabilitiesSection.OperationsMetadata)) {
            operationsMetadata = getOperations(service, version);
        }

        Set<String> languages = null;
        if (sections.contains(CapabilitiesSection.Languages)) {
            languages = getLanguages();
        }

        T contents = null;
        if (sections.contains(CapabilitiesSection.Contents)) {
            contents = createContents(service, version);
        }

        Collection<OwsCapabilitiesExtension> extensions = getExtensions(request, service, version);

        OwsCapabilities capabilities = new OwsCapabilities(service,
                                                           version,
                                                           updateSequence,
                                                           serviceIdentification,
                                                           serviceProvider,
                                                           operationsMetadata,
                                                           languages,
                                                           extensions);
        return createCapabilities(capabilities, contents);
    }

    protected Collection<OwsCapabilitiesExtension> getExtensions(GetCapabilitiesRequest request, String service, String version) {
        return Collections.emptyList();
    }

    protected abstract T createContents(String service, String version);

    protected abstract OwsCapabilities createCapabilities(OwsCapabilities owsCapabilities, T contents);
}<|MERGE_RESOLUTION|>--- conflicted
+++ resolved
@@ -32,10 +32,7 @@
 import javax.inject.Inject;
 
 import org.n52.iceland.exception.ows.concrete.InvalidServiceParameterException;
-<<<<<<< HEAD
-=======
 import org.n52.janmayen.i18n.LocaleHelper;
->>>>>>> fb863747
 import org.n52.iceland.ogc.ows.ServiceMetadataRepository;
 import org.n52.iceland.request.operator.RequestOperatorKey;
 import org.n52.iceland.request.operator.RequestOperatorRepository;
@@ -271,11 +268,7 @@
             throws OwsExceptionReport {
 
         Set<CapabilitiesSection> sections = getRequestedSections(request);
-<<<<<<< HEAD
-        Locale requestedLocale = LocaleHelper.decode(request.getRequestedLanguage());
-=======
         Locale requestedLocale = getRequestedLocale(request);
->>>>>>> fb863747
 
         String updateSequence = null;
 
