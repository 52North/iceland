--- conflicted
+++ resolved
@@ -36,7 +36,6 @@
  *
  * @since 1.0.0
  */
-@SuppressWarnings("rawtypes")
 public class ConverterRepository
         extends AbstractComponentRepository<ConverterKey, Converter<?, ?>, ConverterFactory>
         implements Constructable {
@@ -100,7 +99,6 @@
     }
 
     /**
-<<<<<<< HEAD
      * Get all namespaces for which a converter is available to convert to
      * requested format to default format
      *
@@ -121,9 +119,6 @@
     /**
      * Checks if a converter is available to convert the stored object from the
      * default format to the requested format
-=======
-     * Checks if a converter is available to convert the stored object from the default format to the requested format
->>>>>>> 90ebbfb9
      *
      * @param fromNamespace Default format
      * @param toNamespace   Requested fromat
