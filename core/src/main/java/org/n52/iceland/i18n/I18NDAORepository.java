/*
 * Copyright 2015-2017 52°North Initiative for Geospatial Open Source
 * Software GmbH
 *
 * Licensed under the Apache License, Version 2.0 (the "License");
 * you may not use this file except in compliance with the License.
 * You may obtain a copy of the License at
 *
 *    http://www.apache.org/licenses/LICENSE-2.0
 *
 * Unless required by applicable law or agreed to in writing, software
 * distributed under the License is distributed on an "AS IS" BASIS,
 * WITHOUT WARRANTIES OR CONDITIONS OF ANY KIND, either express or implied.
 * See the License for the specific language governing permissions and
 * limitations under the License.
 */
package org.n52.iceland.i18n;

import java.util.Collection;
import java.util.Map;

import org.springframework.beans.factory.annotation.Autowired;

import org.n52.iceland.i18n.metadata.AbstractI18NMetadata;
import org.n52.janmayen.Producer;
import org.n52.janmayen.component.AbstractComponentRepository;
import org.n52.janmayen.lifecycle.Constructable;

import com.google.common.collect.Maps;

/**
 * I18N DAO repository
 *
 * @author <a href="mailto:c.hollmann@52north.org">Carsten Hollmann</a>
 * @since 1.0.0
 */
<<<<<<< HEAD
public class I18NDAORepository extends AbstractComponentRepository<I18NDAOKey, I18NDAO<?>, I18NDAOFactory> implements Constructable {
=======
@SuppressWarnings("rawtypes")
public class I18NDAORepository extends AbstractComponentRepository<I18NDAOKey, I18NDAO<?>, I18NDAOFactory>
        implements Constructable {
>>>>>>> 90ebbfb9
    @Deprecated
    private static I18NDAORepository instance;
    private final Map<I18NDAOKey, Producer<I18NDAO<?>>> daos = Maps.newHashMap();

    @Autowired(required = false)
    private Collection<I18NDAO<?>> components;
    @Autowired(required = false)
    private Collection<I18NDAOFactory> componentFactories;

    @Override
    public void init() {
        I18NDAORepository.instance = this;
        this.daos.clear();
        this.daos.putAll(getUniqueProviders(this.components, this.componentFactories));
    }

    /**
     * Get the available DAO
     *
     * @param <T> the meta data type
     * @param c   the meta data class
     *
     * @return the loaded DAO
     */
    @SuppressWarnings("unchecked")
    public <T extends AbstractI18NMetadata> I18NDAO<T> getDAO(Class<T> c) {
        Producer<I18NDAO<?>> producer = daos.get(new I18NDAOKey(c));
        // TODO check for subtypes
        I18NDAO<?> dao = producer == null ? null : producer.get();
        return (I18NDAO<T>) dao;
    }

    public boolean isSupported() {
        if (!daos.isEmpty()) {
            for (Producer<I18NDAO<?>> dao : daos.values()) {
                if (dao.get() != null && dao.get().isSupported()) {
                    return true;
                }
            }
        }
        return false;
    }

    /**
     * Get the singleton instance of the I18NDAORepository.
     *
     * @return Returns a singleton instance of the I18NDAORepository.
     *
     * @deprecated use injection
     */
    @Deprecated
    public static I18NDAORepository getInstance() {
        return I18NDAORepository.instance;
    }

}<|MERGE_RESOLUTION|>--- conflicted
+++ resolved
@@ -34,13 +34,8 @@
  * @author <a href="mailto:c.hollmann@52north.org">Carsten Hollmann</a>
  * @since 1.0.0
  */
-<<<<<<< HEAD
-public class I18NDAORepository extends AbstractComponentRepository<I18NDAOKey, I18NDAO<?>, I18NDAOFactory> implements Constructable {
-=======
-@SuppressWarnings("rawtypes")
 public class I18NDAORepository extends AbstractComponentRepository<I18NDAOKey, I18NDAO<?>, I18NDAOFactory>
         implements Constructable {
->>>>>>> 90ebbfb9
     @Deprecated
     private static I18NDAORepository instance;
     private final Map<I18NDAOKey, Producer<I18NDAO<?>>> daos = Maps.newHashMap();
