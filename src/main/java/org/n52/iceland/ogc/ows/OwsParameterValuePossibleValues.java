--- conflicted
+++ resolved
@@ -34,11 +34,7 @@
     private SortedSet<String> values = Sets.newTreeSet();
 
     public OwsParameterValuePossibleValues(Collection<String> values) {
-<<<<<<< HEAD
         setValues(values);
-=======
-        this.values = values == null ? new TreeSet<>() : new TreeSet<>(values);
->>>>>>> d174533f
     }
 
     public OwsParameterValuePossibleValues(String value) {
@@ -70,15 +66,9 @@
             if (values != null) {
                 this.values.addAll(values);
             }
-<<<<<<< HEAD
-        } else {
-            this.values = values == null ? new TreeSet<String>() : new TreeSet<String>(values);
-        }
-=======
     	} else { 
     		this.values = values == null ? new TreeSet<>() : new TreeSet<>(values);
     	}
->>>>>>> d174533f
     }
 
     public void setValues(Collection<String> values) {
