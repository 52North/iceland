--- conflicted
+++ resolved
@@ -28,15 +28,11 @@
 import com.google.common.collect.ImmutableSet;
 
 /**
-<<<<<<< HEAD
  * Class contains element names and namespaces used to encode the O&M responses.
  *
- * @since 4.0.0
-=======
  * Interface contains element names and namespaces used to encode the OGC O&M responses.
- * 
+ *
  * @since 1.0.0
->>>>>>> be44477a
  */
 public interface OmConstants {
     String PARAMETER_NOT_SET = "PARAMETER_NOT_SET";
