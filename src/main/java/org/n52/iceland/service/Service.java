--- conflicted
+++ resolved
@@ -101,7 +101,6 @@
     }
 
     @Override
-<<<<<<< HEAD
     @Deprecated
     public void doDelete(HttpServletRequest request, HttpServletResponse response) throws IOException {
         delete(request, response);
@@ -110,15 +109,8 @@
     @RequestMapping(method = RequestMethod.DELETE)
     public void delete(HttpServletRequest request, HttpServletResponse response)
             throws IOException {
-        long start = System.currentTimeMillis();
-        long currentCount = counter.incrementAndGet();
-        logRequest(request, currentCount);
-=======
-    protected void doDelete(HttpServletRequest request, HttpServletResponse response) throws ServletException,
-            IOException {
-        Stopwatch stopwatch = Stopwatch.createStarted();
-        long currentCount = logRequest(request);
->>>>>>> be44477a
+        Stopwatch stopwatch = Stopwatch.createStarted();
+        long currentCount = logRequest(request);
         try {
             getBinding(request).doDeleteOperation(request, response);
         } catch (HTTPException exception) {
@@ -132,20 +124,14 @@
     @Override
     public void doGet(HttpServletRequest request, HttpServletResponse response) throws ServletException,
             IOException {
-<<<<<<< HEAD
         get(request, response);
     }
 
     @RequestMapping(method = RequestMethod.GET)
     public void get(HttpServletRequest request, HttpServletResponse response)
             throws IOException {
-        long start = System.currentTimeMillis();
-        long currentCount = counter.incrementAndGet();
-        logRequest(request, currentCount);
-=======
-        Stopwatch stopwatch = Stopwatch.createStarted();
-        long currentCount = logRequest(request);
->>>>>>> be44477a
+        Stopwatch stopwatch = Stopwatch.createStarted();
+        long currentCount = logRequest(request);
         try {
             getBinding(request).doGetOperation(request, response);
         } catch (HTTPException exception) {
@@ -159,20 +145,14 @@
     @Override
     public void doPost(HttpServletRequest request, HttpServletResponse response) throws ServletException,
             IOException {
-<<<<<<< HEAD
         post(request, response);
     }
 
     @RequestMapping(method = RequestMethod.POST)
     public void post(HttpServletRequest request, HttpServletResponse response)
             throws IOException {
-        long start = System.currentTimeMillis();
-        long currentCount = counter.incrementAndGet();
-        logRequest(request, currentCount);
-=======
-        Stopwatch stopwatch = Stopwatch.createStarted();
-        long currentCount = logRequest(request);
->>>>>>> be44477a
+        Stopwatch stopwatch = Stopwatch.createStarted();
+        long currentCount = logRequest(request);
         try {
             getBinding(request).doPostOperation(request, response);
         } catch (HTTPException exception) {
@@ -186,20 +166,14 @@
     @Override
     public void doPut(HttpServletRequest request, HttpServletResponse response) throws ServletException,
             IOException {
-<<<<<<< HEAD
         put(request, response);
     }
 
     @RequestMapping(method = RequestMethod.PUT)
     public void put(HttpServletRequest request, HttpServletResponse response)
             throws IOException {
-        long start = System.currentTimeMillis();
-        long currentCount = counter.incrementAndGet();
-        logRequest(request, currentCount);
-=======
-        Stopwatch stopwatch = Stopwatch.createStarted();
-        long currentCount = logRequest(request);
->>>>>>> be44477a
+        Stopwatch stopwatch = Stopwatch.createStarted();
+        long currentCount = logRequest(request);
         try {
             getBinding(request).doPutOperation(request, response);
         } catch (HTTPException exception) {
@@ -211,7 +185,6 @@
 
     @Deprecated
     @Override
-<<<<<<< HEAD
     public void doOptions(HttpServletRequest request, HttpServletResponse response) throws ServletException, IOException {
         options(request, response);
     }
@@ -220,15 +193,8 @@
     private void options(HttpServletRequest request,
                          HttpServletResponse response)
             throws IOException, ServletException {
-        long start = System.currentTimeMillis();
-        long currentCount = counter.incrementAndGet();
-        logRequest(request, currentCount);
-=======
-    protected void doOptions(HttpServletRequest request, HttpServletResponse response) throws ServletException,
-            IOException {
-        Stopwatch stopwatch = Stopwatch.createStarted();
-        long currentCount = logRequest(request);
->>>>>>> be44477a
+        Stopwatch stopwatch = Stopwatch.createStarted();
+        long currentCount = logRequest(request);
         Binding binding = null;
         try {
             binding = getBinding(request);
