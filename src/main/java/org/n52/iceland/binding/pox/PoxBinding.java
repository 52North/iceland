/*
 * Copyright 2015 52°North Initiative for Geospatial Open Source
 * Software GmbH
 *
 * Licensed under the Apache License, Version 2.0 (the "License");
 * you may not use this file except in compliance with the License.
 * You may obtain a copy of the License at
 *
 *    http://www.apache.org/licenses/LICENSE-2.0
 *
 * Unless required by applicable law or agreed to in writing, software
 * distributed under the License is distributed on an "AS IS" BASIS,
 * WITHOUT WARRANTIES OR CONDITIONS OF ANY KIND, either express or implied.
 * See the License for the specific language governing permissions and
 * limitations under the License.
 */
package org.n52.iceland.binding.pox;

import java.io.IOException;
import java.util.Collections;
import java.util.Set;

import javax.servlet.http.HttpServletRequest;
import javax.servlet.http.HttpServletResponse;

<<<<<<< HEAD
import org.apache.xmlbeans.XmlObject;
import org.slf4j.Logger;
import org.slf4j.LoggerFactory;

import org.n52.iceland.binding.BindingConstants;
import org.n52.iceland.binding.BindingKey;
import org.n52.iceland.binding.MediaTypeBindingKey;
import org.n52.iceland.binding.PathBindingKey;
import org.n52.iceland.binding.SimpleBinding;
=======
import org.n52.iceland.binding.AbstractXmlBinding;
import org.n52.iceland.binding.Binding;
import org.n52.iceland.binding.BindingConstants;
>>>>>>> be44477a
import org.n52.iceland.coding.OperationKey;
import org.n52.iceland.exception.HTTPException;
import org.n52.iceland.exception.ows.OwsExceptionReport;
import org.n52.iceland.ogc.sos.ConformanceClasses;
import org.n52.iceland.ogc.sos.Sos2Constants;
import org.n52.iceland.ogc.sos.SosConstants;
import org.n52.iceland.request.AbstractServiceRequest;
import org.n52.iceland.response.AbstractServiceResponse;
import org.n52.iceland.util.http.MediaType;
import org.n52.iceland.util.http.MediaTypes;

import com.google.common.collect.ImmutableSet;
import com.google.common.collect.Sets;

/**
 * {@link Binding} implementation for POX (XML) encoded requests
 * @since 1.0.0
 *
 */
public class PoxBinding extends AbstractXmlBinding {

    private static final Set<String> CONFORMANCE_CLASSES = Collections
            .singleton(ConformanceClasses.SOS_V2_POX_BINDING);

     private static final ImmutableSet<BindingKey> KEYS = ImmutableSet.<BindingKey>builder()
            .add(new PathBindingKey(BindingConstants.POX_BINDING_ENDPOINT))
            .add(new MediaTypeBindingKey(MediaTypes.APPLICATION_XML))
             .add(new MediaTypeBindingKey(MediaTypes.TEXT_XML))
            .build();

    @Override
    public Set<BindingKey> getKeys() {
        return Collections.unmodifiableSet(KEYS);
    }


    @Override
    public void doPostOperation(HttpServletRequest req,
                                HttpServletResponse res)
            throws HTTPException, IOException {
        AbstractServiceRequest<?> sosRequest = null;
        try {
            sosRequest = parseRequest(req);
            AbstractServiceResponse sosResponse = getServiceOperator(sosRequest)
                    .receiveRequest(sosRequest);
            writeResponse(req, res, sosResponse);
        } catch (OwsExceptionReport oer) {
            oer.setVersion(sosRequest != null ? sosRequest.getVersion() : null);
            writeOwsExceptionReport(req, res, oer);
        }
    }

    protected AbstractServiceRequest<?> parseRequest(HttpServletRequest request)
            throws OwsExceptionReport {
        return ((AbstractServiceRequest<?>)decode(request)).setRequestContext(getRequestContext(request));
    }

    @Override
    public Set<String> getConformanceClasses(String service, String version) {
        if(SosConstants.SOS.equals(service) && Sos2Constants.SERVICEVERSION.equals(version)) {
            return Collections.unmodifiableSet(CONFORMANCE_CLASSES);
        }
        return Collections.emptySet();
    }

    @Override
    public boolean checkOperationHttpPostSupported(OperationKey k) {
        return hasDecoder(k, MediaTypes.TEXT_XML) ||
               hasDecoder(k, MediaTypes.APPLICATION_XML);
    }

    @Override
    protected MediaType getDefaultContentType() {
        return MediaTypes.APPLICATION_XML;
    }

    @Override
    public Set<MediaType> getSupportedEncodings() {
        return Sets.newHashSet(MediaTypes.TEXT_XML, MediaTypes.APPLICATION_XML);
    }

    @Override
    public String getUrlPattern() {
        return BindingConstants.POX_BINDING_ENDPOINT;
    }

}
<|MERGE_RESOLUTION|>--- conflicted
+++ resolved
@@ -23,21 +23,12 @@
 import javax.servlet.http.HttpServletRequest;
 import javax.servlet.http.HttpServletResponse;
 
-<<<<<<< HEAD
-import org.apache.xmlbeans.XmlObject;
-import org.slf4j.Logger;
-import org.slf4j.LoggerFactory;
-
+import org.n52.iceland.binding.AbstractXmlBinding;
+import org.n52.iceland.binding.Binding;
 import org.n52.iceland.binding.BindingConstants;
 import org.n52.iceland.binding.BindingKey;
 import org.n52.iceland.binding.MediaTypeBindingKey;
 import org.n52.iceland.binding.PathBindingKey;
-import org.n52.iceland.binding.SimpleBinding;
-=======
-import org.n52.iceland.binding.AbstractXmlBinding;
-import org.n52.iceland.binding.Binding;
-import org.n52.iceland.binding.BindingConstants;
->>>>>>> be44477a
 import org.n52.iceland.coding.OperationKey;
 import org.n52.iceland.exception.HTTPException;
 import org.n52.iceland.exception.ows.OwsExceptionReport;
@@ -65,7 +56,7 @@
      private static final ImmutableSet<BindingKey> KEYS = ImmutableSet.<BindingKey>builder()
             .add(new PathBindingKey(BindingConstants.POX_BINDING_ENDPOINT))
             .add(new MediaTypeBindingKey(MediaTypes.APPLICATION_XML))
-             .add(new MediaTypeBindingKey(MediaTypes.TEXT_XML))
+            .add(new MediaTypeBindingKey(MediaTypes.TEXT_XML))
             .build();
 
     @Override
