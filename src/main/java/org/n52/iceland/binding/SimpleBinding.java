/*
 * Copyright 2015 52°North Initiative for Geospatial Open Source
 * Software GmbH
 *
 * Licensed under the Apache License, Version 2.0 (the "License");
 * you may not use this file except in compliance with the License.
 * You may obtain a copy of the License at
 *
 *    http://www.apache.org/licenses/LICENSE-2.0
 *
 * Unless required by applicable law or agreed to in writing, software
 * distributed under the License is distributed on an "AS IS" BASIS,
 * WITHOUT WARRANTIES OR CONDITIONS OF ANY KIND, either express or implied.
 * See the License for the specific language governing permissions and
 * limitations under the License.
 */
package org.n52.iceland.binding;

import java.io.IOException;
import java.util.List;

import javax.inject.Inject;
import javax.servlet.http.HttpServletRequest;
import javax.servlet.http.HttpServletResponse;

import org.slf4j.Logger;
import org.slf4j.LoggerFactory;

import org.n52.iceland.coding.DecoderRepository;
import org.n52.iceland.coding.EncoderRepository;
import org.n52.iceland.coding.OperationKey;
import org.n52.iceland.coding.decode.Decoder;
import org.n52.iceland.coding.decode.DecoderKey;
import org.n52.iceland.coding.decode.OperationDecoderKey;
import org.n52.iceland.coding.encode.Encoder;
import org.n52.iceland.coding.encode.EncoderKey;
import org.n52.iceland.coding.encode.ExceptionEncoderKey;
import org.n52.iceland.coding.encode.OperationEncoderKey;
import org.n52.iceland.event.ServiceEventBus;
import org.n52.iceland.event.events.ExceptionEvent;
import org.n52.iceland.exception.HTTPException;
import org.n52.iceland.exception.ows.CompositeOwsException;
import org.n52.iceland.exception.ows.OwsExceptionReport;
import org.n52.iceland.exception.ows.concrete.InvalidAcceptVersionsParameterException;
import org.n52.iceland.exception.ows.concrete.InvalidServiceOrVersionException;
import org.n52.iceland.exception.ows.concrete.InvalidServiceParameterException;
import org.n52.iceland.exception.ows.concrete.MissingServiceParameterException;
import org.n52.iceland.exception.ows.concrete.MissingVersionParameterException;
import org.n52.iceland.exception.ows.concrete.NoEncoderForKeyException;
import org.n52.iceland.exception.ows.concrete.VersionNotSupportedException;
import org.n52.iceland.request.AbstractServiceRequest;
import org.n52.iceland.request.GetCapabilitiesRequest;
import org.n52.iceland.request.RequestContext;
import org.n52.iceland.response.AbstractServiceResponse;
import org.n52.iceland.service.ServiceConfiguration;
import org.n52.iceland.service.operator.ServiceOperator;
import org.n52.iceland.service.operator.ServiceOperatorKey;
import org.n52.iceland.service.operator.ServiceOperatorRepository;
import org.n52.iceland.util.http.HTTPStatus;
import org.n52.iceland.util.http.HTTPUtils;
import org.n52.iceland.util.http.MediaType;

/**
 * TODO JavaDoc
 *
 * @author Christian Autermann <c.autermann@52north.org>
<<<<<<< HEAD
 *
 * @since 4.0.0
=======
 * 
 * @since 1.0.0
>>>>>>> be44477a
 */
public abstract class SimpleBinding extends Binding {
    private static final Logger LOG = LoggerFactory.getLogger(SimpleBinding.class);
    public static final String QUALITY = "q";

    private ServiceEventBus eventBus;
    private ServiceConfiguration serviceConfiguration;
    private ServiceOperatorRepository serviceOperatorRepository;
    private EncoderRepository encoderRepository;
    private DecoderRepository decoderRepository;

    @Inject
    public void setEventBus(ServiceEventBus eventBus) {
        this.eventBus = eventBus;
    }

    public ServiceEventBus getEventBus() {
        return eventBus;
    }

    @Inject
    public void setServiceConfiguration(ServiceConfiguration config) {
        this.serviceConfiguration = config;
    }

    public ServiceConfiguration getServiceConfiguration() {
        return serviceConfiguration;
    }

    @Inject
    public void setServiceOperatorRepository(ServiceOperatorRepository repo) {
        this.serviceOperatorRepository = repo;
    }

    public ServiceOperatorRepository getServiceOperatorRepository() {
        return this.serviceOperatorRepository;
    }

    @Inject
    public void setEncoderRepository(EncoderRepository encoderRepository) {
        this.encoderRepository = encoderRepository;
    }

    public EncoderRepository getEncoderRepository() {
        return encoderRepository;
    }

    @Inject
    public void setDecoderRepository(DecoderRepository decoderRepository) {
        this.decoderRepository = decoderRepository;
    }

    public DecoderRepository getDecoderRepository() {
        return decoderRepository;
    }

    protected boolean isUseHttpResponseCodes() {
        return this.serviceConfiguration.isUseHttpStatusCodesInKvpAndPoxBinding();
    }

    protected RequestContext getRequestContext(HttpServletRequest req) {
        return RequestContext.fromRequest(req);
    }

    protected boolean isVersionSupported(String service, String acceptVersion) {
        return getServiceOperatorRepository().isVersionSupported(service, acceptVersion);
    }

    protected boolean isServiceSupported(String service) {
        return getServiceOperatorRepository().isServiceSupported(service);
    }

    protected <F, T> Decoder<F, T> getDecoder(DecoderKey key) {
        return this.decoderRepository.getDecoder(key);
    }

    protected <F, T> Encoder<F, T> getEncoder(EncoderKey key) {
        return this.encoderRepository.getEncoder(key);
    }

    protected boolean hasDecoder(DecoderKey key) {
        return this.decoderRepository.hasDecoder(key);
    }

    protected boolean hasEncoder(EncoderKey key) {
        return this.encoderRepository.hasEncoder(key);
    }

    protected boolean hasDecoder(OperationKey key, MediaType mediaType) {
        return hasDecoder(new OperationDecoderKey(key, mediaType));
    }

    protected boolean hasEncoder(OperationKey key, MediaType mediaType) {
        return hasEncoder(new OperationEncoderKey(key, mediaType));
    }

    protected boolean hasEncoder(AbstractServiceResponse response, MediaType mediaType) {
        return hasEncoder(response.getOperationKey(), mediaType);
    }

    protected MediaType chooseResponseContentType(AbstractServiceResponse response, List<MediaType> acceptHeader,
            MediaType defaultContentType) throws HTTPException {
        /*
         * TODO get a list of response content types and check against
         * wildcards/qualities
         */
        if (!acceptHeader.isEmpty()) {
            if (!response.isSetContentType()) {
                for (MediaType mt : acceptHeader) {
                    MediaType mediaType = mt.withoutParameter(QUALITY);
                    if (defaultContentType.isCompatible(mediaType)) {
                        return defaultContentType;
                    } else if (hasEncoder(response, mediaType)) {
                        return mediaType;
                    }
                }
                // no encoder for any accept header content type
                throw new HTTPException(HTTPStatus.NOT_ACCEPTABLE);
            } else {
                for (MediaType mt : acceptHeader) {
                    MediaType mediaType = mt.withoutParameter(QUALITY);
                    if (response.getContentType().isCompatible(mediaType)) {
                        return response.getContentType();
                    }
                }
                // incompatible response content type and accept header
                throw new HTTPException(HTTPStatus.NOT_ACCEPTABLE);
            }
        } else {
            if (!response.isSetContentType()) {
                return defaultContentType;
            } else {
                MediaType mediaType = response.getContentType()
                        .withoutParameter(QUALITY);
                if (hasEncoder(response, mediaType)) {
                    return mediaType;
                }
            }
            // no encoder for response content type
            throw new HTTPException(HTTPStatus.NOT_ACCEPTABLE);
        }
    }

    protected MediaType chooseResponseContentTypeForExceptionReport(
            List<MediaType> acceptHeader, MediaType defaultContentType)
            throws HTTPException {
        /*
         * TODO get a list of response content types and check against
         * wildcards/qualities
         */
        if (acceptHeader.isEmpty()) {
            return defaultContentType;
        }
        for (MediaType mt : acceptHeader) {
            MediaType mediaType = mt.withoutParameter(QUALITY);
            if (defaultContentType.isCompatible(mediaType)) {
                return defaultContentType;
            } else if (hasEncoder(new ExceptionEncoderKey(mediaType))) {
                return mediaType;
            }
        }
        throw new HTTPException(HTTPStatus.NOT_ACCEPTABLE);
    }

    protected ServiceOperator getServiceOperator(ServiceOperatorKey sokt) throws OwsExceptionReport {
        return getServiceOperatorRepository().getServiceOperator(sokt);
    }

    protected ServiceOperator getServiceOperator(AbstractServiceRequest<?> request) throws OwsExceptionReport {
        checkServiceOperatorKeyTypes(request);
        for (ServiceOperatorKey sokt : request.getServiceOperatorKeyType()) {
            ServiceOperator so = getServiceOperator(sokt);
            if (so != null) {
                return so;
            }
        }
        // no operator found
        if (request instanceof GetCapabilitiesRequest) {
            throw new InvalidAcceptVersionsParameterException(((GetCapabilitiesRequest) request).getAcceptVersions());
        } else {
            throw new InvalidServiceOrVersionException(request.getService(), request.getVersion());
        }
    }

    protected void checkServiceOperatorKeyTypes(AbstractServiceRequest<?> request) throws OwsExceptionReport {
        CompositeOwsException exceptions = new CompositeOwsException();
        for (ServiceOperatorKey sokt : request.getServiceOperatorKeyType()) {
            if (sokt.hasService()) {
                if (sokt.getService().isEmpty()) {
                    exceptions.add(new MissingServiceParameterException());
                } else if (!getServiceOperatorRepository().isServiceSupported(sokt.getService())) {
                    exceptions.add(new InvalidServiceParameterException(sokt.getService()));
                }
            }
            if (request instanceof GetCapabilitiesRequest) {
                GetCapabilitiesRequest gcr = (GetCapabilitiesRequest) request;
                if (gcr.isSetAcceptVersions()) {
                    boolean hasSupportedVersion = false;
                    for (String acceptVersion : gcr.getAcceptVersions()) {
                        if (isVersionSupported(request.getService(), acceptVersion)) {
                            hasSupportedVersion = true;
                        }
                    }
                    if (!hasSupportedVersion) {
                        exceptions.add(new InvalidAcceptVersionsParameterException(gcr.getAcceptVersions()));
                    }
                }
            } else {
                if (sokt.hasVersion()) {
                    if (sokt.getVersion().isEmpty()) {
                        exceptions.add(new MissingVersionParameterException());
                    } else if (!isVersionSupported(sokt.getService(), sokt.getVersion())) {
                        exceptions.add(new VersionNotSupportedException());
                    }
                }
            }
        }
        exceptions.throwIfNotEmpty();
    }

    protected void writeResponse(HttpServletRequest request, HttpServletResponse response,
            AbstractServiceResponse serviceResponse) throws HTTPException, IOException {
        MediaType contentType =
                chooseResponseContentType(serviceResponse, HTTPUtils.getAcceptHeader(request), getDefaultContentType());
        HTTPUtils.writeObject(request, response, contentType, serviceResponse);
    }

    protected Object encodeResponse(AbstractServiceResponse response, MediaType contentType) throws OwsExceptionReport {
        OperationEncoderKey key = new OperationEncoderKey(response.getOperationKey(), contentType);
        Encoder<Object, AbstractServiceResponse> encoder = getEncoder(key);
        if (encoder == null) {
            throw new NoEncoderForKeyException(key);
        }
        return encoder.encode(response);
    }

    protected void writeOwsExceptionReport(HttpServletRequest request, HttpServletResponse response,
            OwsExceptionReport oer) throws HTTPException {
        try {
            this.eventBus.submit(new ExceptionEvent(oer));
            MediaType contentType =
                    chooseResponseContentTypeForExceptionReport(HTTPUtils.getAcceptHeader(request),
                            getDefaultContentType());
            Object encoded = encodeOwsExceptionReport(oer, contentType);
            if (isUseHttpResponseCodes() && oer.hasStatus()) {
                response.setStatus(oer.getStatus().getCode());
            }
            HTTPUtils.writeObject(request, response, contentType, encoded);
        } catch (IOException | OwsExceptionReport e) {
            throw new HTTPException(HTTPStatus.INTERNAL_SERVER_ERROR, e);
        }
    }

    protected abstract MediaType getDefaultContentType();

    protected Object encodeOwsExceptionReport(OwsExceptionReport oer, MediaType contentType) throws OwsExceptionReport, HTTPException {
        Encoder<Object, OwsExceptionReport> encoder = getEncoder(new ExceptionEncoderKey(contentType));
        if (encoder == null) {
            LOG.error("Can't find OwsExceptionReport encoder for Content-Type {}", contentType);
            throw new HTTPException(HTTPStatus.UNSUPPORTED_MEDIA_TYPE);
        }
        return encoder.encode(oer);
    }

}<|MERGE_RESOLUTION|>--- conflicted
+++ resolved
@@ -64,19 +64,15 @@
  * TODO JavaDoc
  *
  * @author Christian Autermann <c.autermann@52north.org>
-<<<<<<< HEAD
- *
- * @since 4.0.0
-=======
- * 
+ *
  * @since 1.0.0
->>>>>>> be44477a
  */
 public abstract class SimpleBinding extends Binding {
     private static final Logger LOG = LoggerFactory.getLogger(SimpleBinding.class);
     public static final String QUALITY = "q";
 
     private ServiceEventBus eventBus;
+    @Deprecated
     private ServiceConfiguration serviceConfiguration;
     private ServiceOperatorRepository serviceOperatorRepository;
     private EncoderRepository encoderRepository;
@@ -92,10 +88,12 @@
     }
 
     @Inject
+    @Deprecated
     public void setServiceConfiguration(ServiceConfiguration config) {
         this.serviceConfiguration = config;
     }
 
+    @Deprecated
     public ServiceConfiguration getServiceConfiguration() {
         return serviceConfiguration;
     }
@@ -127,6 +125,7 @@
         return decoderRepository;
     }
 
+    @Deprecated
     protected boolean isUseHttpResponseCodes() {
         return this.serviceConfiguration.isUseHttpStatusCodesInKvpAndPoxBinding();
     }
@@ -235,24 +234,22 @@
         throw new HTTPException(HTTPStatus.NOT_ACCEPTABLE);
     }
 
-    protected ServiceOperator getServiceOperator(ServiceOperatorKey sokt) throws OwsExceptionReport {
+    protected ServiceOperator getServiceOperator(ServiceOperatorKey sokt) {
         return getServiceOperatorRepository().getServiceOperator(sokt);
     }
 
     protected ServiceOperator getServiceOperator(AbstractServiceRequest<?> request) throws OwsExceptionReport {
         checkServiceOperatorKeyTypes(request);
-        for (ServiceOperatorKey sokt : request.getServiceOperatorKeyType()) {
-            ServiceOperator so = getServiceOperator(sokt);
-            if (so != null) {
-                return so;
-            }
-        }
-        // no operator found
-        if (request instanceof GetCapabilitiesRequest) {
-            throw new InvalidAcceptVersionsParameterException(((GetCapabilitiesRequest) request).getAcceptVersions());
-        } else {
-            throw new InvalidServiceOrVersionException(request.getService(), request.getVersion());
-        }
+        return request.getServiceOperatorKeyType().stream()
+                .map(this::getServiceOperator)
+                .findFirst()
+                .orElseThrow(() -> {
+            if (request instanceof GetCapabilitiesRequest) {
+                return new InvalidAcceptVersionsParameterException(((GetCapabilitiesRequest) request).getAcceptVersions());
+            } else {
+                return new InvalidServiceOrVersionException(request.getService(), request.getVersion());
+            }
+        });
     }
 
     protected void checkServiceOperatorKeyTypes(AbstractServiceRequest<?> request) throws OwsExceptionReport {
