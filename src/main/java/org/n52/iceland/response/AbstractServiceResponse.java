--- conflicted
+++ resolved
@@ -24,26 +24,17 @@
 
 /**
  * abstract super class for all service request classes
-<<<<<<< HEAD
  *
- * @since 4.0.0
-=======
- * 
  * @since 1.0.0
->>>>>>> be44477a
  */
-public abstract class AbstractServiceResponse extends AbstractServiceCommunicationObject implements HasExtension<AbstractServiceResponse> {
+public abstract class AbstractServiceResponse
+        extends AbstractServiceCommunicationObject
+        implements HasExtension<AbstractServiceResponse> {
 
     private MediaType contentType;
-<<<<<<< HEAD
 
-private SwesExtensions extensions;
+    private Extensions extensions;
 
-=======
-    
-    private Extensions extensions;
-    
->>>>>>> be44477a
     @Override
     public Extensions getExtensions() {
         return extensions;
