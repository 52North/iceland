/*
 * Copyright 2015 52°North Initiative for Geospatial Open Source
 * Software GmbH
 *
 * Licensed under the Apache License, Version 2.0 (the "License");
 * you may not use this file except in compliance with the License.
 * You may obtain a copy of the License at
 *
 *    http://www.apache.org/licenses/LICENSE-2.0
 *
 * Unless required by applicable law or agreed to in writing, software
 * distributed under the License is distributed on an "AS IS" BASIS,
 * WITHOUT WARRANTIES OR CONDITIONS OF ANY KIND, either express or implied.
 * See the License for the specific language governing permissions and
 * limitations under the License.
 */
package org.n52.iceland.convert;

/**
<<<<<<< HEAD
 * @since 4.0.0
 *
=======
 * Key class for {@link Converter}
 * 
 * @author <a href="mailto:c.hollmann@52north.org">Carsten Hollmann</a>
 * @since 1.0.0
 * 
>>>>>>> be44477a
 */
public class ConverterKeyType implements Comparable<ConverterKeyType> {

    private final String fromNamespace;
    private final String toNamespace;

    /**
     * Constructor
     * 
     * @param fromNamespace
     *            The source namespace
     * @param toNamespace
     *            The target namespace
     */
    public ConverterKeyType(String fromNamespace, String toNamespace) {
        this.fromNamespace = fromNamespace;
        this.toNamespace = toNamespace;
    }

    /**
     * @return the source namespace
     */
    public String getFromNamespace() {
        return fromNamespace;
    }

    /**
     * @return the target namespace
     */
    public String getToNamespace() {
        return toNamespace;
    }

    @Override
    public int compareTo(ConverterKeyType o) {
        if (o instanceof ConverterKeyType) {
            if (checkParameter(fromNamespace, o.getFromNamespace())
                    && checkParameter(toNamespace, o.getFromNamespace())) {
                return 0;
            }
            return 1;
        }
        return -1;
    }

    @Override
    public boolean equals(Object paramObject) {
        if (paramObject instanceof ConverterKeyType) {
            ConverterKeyType toCheck = (ConverterKeyType) paramObject;
            return (checkParameter(fromNamespace, toCheck.fromNamespace) && checkParameter(toNamespace,
                    toCheck.toNamespace));
        }
        return false;
    }

    @Override
    public int hashCode() {
        final int prime = 31;
        int hash = 7;
        hash = prime * hash + (this.fromNamespace != null ? this.fromNamespace.hashCode() : 0);
        hash = prime * hash + (this.toNamespace != null ? this.toNamespace.hashCode() : 0);
        return hash;
    }

    private boolean checkParameter(String localParameter, String parameterToCheck) {
        if (localParameter == null && parameterToCheck == null) {
            return true;
        }
        return localParameter != null && parameterToCheck != null && localParameter.equals(parameterToCheck);
    }

    @Override
    public String toString() {
        return String.format("%s[from=%s, to=%s]", getClass().getSimpleName(), fromNamespace, toNamespace);
    }

}<|MERGE_RESOLUTION|>--- conflicted
+++ resolved
@@ -17,16 +17,10 @@
 package org.n52.iceland.convert;
 
 /**
-<<<<<<< HEAD
- * @since 4.0.0
+ * Key class for {@link Converter}
  *
-=======
- * Key class for {@link Converter}
- * 
  * @author <a href="mailto:c.hollmann@52north.org">Carsten Hollmann</a>
  * @since 1.0.0
- * 
->>>>>>> be44477a
  */
 public class ConverterKeyType implements Comparable<ConverterKeyType> {
 
@@ -35,7 +29,7 @@
 
     /**
      * Constructor
-     * 
+     *
      * @param fromNamespace
      *            The source namespace
      * @param toNamespace
