/*
 * Copyright 2015 52°North Initiative for Geospatial Open Source
 * Software GmbH
 *
 * Licensed under the Apache License, Version 2.0 (the "License");
 * you may not use this file except in compliance with the License.
 * You may obtain a copy of the License at
 *
 *    http://www.apache.org/licenses/LICENSE-2.0
 *
 * Unless required by applicable law or agreed to in writing, software
 * distributed under the License is distributed on an "AS IS" BASIS,
 * WITHOUT WARRANTIES OR CONDITIONS OF ANY KIND, either express or implied.
 * See the License for the specific language governing permissions and
 * limitations under the License.
 */
package org.n52.iceland.convert;

import org.n52.iceland.component.Component;

/**
<<<<<<< HEAD
 * @since 4.0.0
 *
=======
 * Interface to convert an object into another object, e.g. SensorML 1.0.1 to
 * SensorML 2.0
 * 
 * @author <a href="mailto:c.hollmann@52north.org">Carsten Hollmann</a>
 * @since 1.0.0
 * 
>>>>>>> be44477a
 * @param <T>
 *            Target object
 * @param <S>
 *            Source object
 */
<<<<<<< HEAD
public interface Converter<T, S> extends Component<ConverterKeyType> {
=======
public interface Converter<T, S> {

    /**
     * @return
     */
    List<ConverterKeyType> getConverterKeyTypes();
>>>>>>> be44477a

    /**
     * Convert object to target
     * 
     * @param objectToConvert
     *            Object to convert
     * @return The converted object
     * @throws ConverterException
     *             If an error occurs during the conversion
     */
    T convert(S objectToConvert) throws ConverterException;

}<|MERGE_RESOLUTION|>--- conflicted
+++ resolved
@@ -16,39 +16,27 @@
  */
 package org.n52.iceland.convert;
 
+import java.util.List;
+
 import org.n52.iceland.component.Component;
 
 /**
-<<<<<<< HEAD
- * @since 4.0.0
- *
-=======
  * Interface to convert an object into another object, e.g. SensorML 1.0.1 to
  * SensorML 2.0
- * 
+ *
  * @author <a href="mailto:c.hollmann@52north.org">Carsten Hollmann</a>
  * @since 1.0.0
- * 
->>>>>>> be44477a
+ *
  * @param <T>
  *            Target object
  * @param <S>
  *            Source object
  */
-<<<<<<< HEAD
 public interface Converter<T, S> extends Component<ConverterKeyType> {
-=======
-public interface Converter<T, S> {
-
-    /**
-     * @return
-     */
-    List<ConverterKeyType> getConverterKeyTypes();
->>>>>>> be44477a
 
     /**
      * Convert object to target
-     * 
+     *
      * @param objectToConvert
      *            Object to convert
      * @return The converted object
