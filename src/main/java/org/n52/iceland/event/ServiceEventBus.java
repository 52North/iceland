--- conflicted
+++ resolved
@@ -22,6 +22,7 @@
 import java.util.concurrent.ConcurrentLinkedQueue;
 import java.util.concurrent.Executor;
 import java.util.concurrent.Executors;
+import java.util.concurrent.ThreadFactory;
 import java.util.concurrent.locks.ReadWriteLock;
 import java.util.concurrent.locks.ReentrantReadWriteLock;
 import java.util.stream.Collectors;
@@ -42,63 +43,38 @@
  * The {@link ServiceEventListener} are registered to the
  * {@link ServiceEventBus} which delegates the fired {@link ServiceEvent} to the
  * {@link ServiceEventListener}.
- * 
+ *
  * @author Christian Autermann <c.autermann@52north.org>
-<<<<<<< HEAD
- *
- * @since 4.0.0
-=======
- * 
+ *
  * @since 1.0.0
->>>>>>> be44477a
  */
 public class ServiceEventBus implements Constructable {
     private static final Logger LOG = LoggerFactory.getLogger(ServiceEventBus.class);
-
     @Deprecated
     private static ServiceEventBus instance;
-
     private static final boolean ASYNCHRONOUS_EXECUTION = false;
-
     private static final int THREAD_POOL_SIZE = 3;
-
-    private static final String THREAD_GROUP_NAME = "SosEventBus-Worker";
-
-<<<<<<< HEAD
-    private final ClassCache classCache = new ClassCache();
-
-    private final ReadWriteLock lock = new ReentrantReadWriteLock();
-
-    private final Executor executor = Executors.newFixedThreadPool(THREAD_POOL_SIZE,
-                                                                   new GroupedAndNamedThreadFactory(THREAD_GROUP_NAME));
-
-    private final SetMultimap<Class<? extends ServiceEvent>, ServiceEventListener> listeners = HashMultimap.create();
-
-    private final Queue<HandlerExecution> queue = new ConcurrentLinkedQueue<>();
-
+    private static final String THREAD_GROUP_NAME = "ServiceEventBus-Worker";
+
+    private final ClassCache classCache;
+    private final ReadWriteLock lock;
+    private final ThreadFactory threadFactory;
+    private final Executor executor;
+    private final SetMultimap<Class<? extends ServiceEvent>, ServiceEventListener> listeners;
+    private final Queue<HandlerExecution> queue;
+
+    public ServiceEventBus() {
+        this.classCache = new ClassCache();
+        this.lock = new ReentrantReadWriteLock();
+        this.threadFactory = new GroupedAndNamedThreadFactory(THREAD_GROUP_NAME);
+        this.executor = Executors.newFixedThreadPool(THREAD_POOL_SIZE, threadFactory);
+        this.listeners = HashMultimap.create();
+        this.queue = new ConcurrentLinkedQueue<>();
+    }
 
     @Override
     public void init() {
         ServiceEventBus.instance = this;
-=======
-    /**
-     * Get the instance of the {@link ServiceEventBus}
-     * 
-     * @return Instance of the {@link ServiceEventBus}
-     */
-    public static ServiceEventBus getInstance() {
-        return LazyHolder.INSTANCE;
-    }
-
-    /**
-     * Fire a new {@link ServiceEvent}
-     * 
-     * @param event
-     *            {@link ServiceEvent} to fire
-     */
-    public static void fire(final ServiceEvent event) {
-        getInstance().submit(event);
->>>>>>> be44477a
     }
 
     private boolean checkEvent(ServiceEvent event) {
@@ -121,37 +97,6 @@
         return true;
     }
 
-<<<<<<< HEAD
-=======
-    private final ClassCache classCache = new ClassCache();
-
-    private final ReadWriteLock lock = new ReentrantReadWriteLock();
-
-    private final Executor executor = Executors.newFixedThreadPool(THREAD_POOL_SIZE, new GroupedAndNamedThreadFactory(
-            THREAD_GROUP_NAME));
-
-    private final SetMultiMap<Class<? extends ServiceEvent>, ServiceEventListener> listeners = MultiMaps
-            .newSetMultiMap();
-
-    private final Queue<HandlerExecution> queue = new ConcurrentLinkedQueue<HandlerExecution>();
-
-    private ServiceEventBus() {
-        loadListenerImplementations();
-    }
-
-    private void loadListenerImplementations() {
-        final ServiceLoader<ServiceEventListener> serviceLoader = ServiceLoader.load(ServiceEventListener.class);
-        final Iterator<ServiceEventListener> iter = serviceLoader.iterator();
-        while (iter.hasNext()) {
-            try {
-                register(iter.next());
-            } catch (final ServiceConfigurationError e) {
-                LOG.error("Could not load Listener implementation", e);
-            }
-        }
-    }
-
->>>>>>> be44477a
     private Set<ServiceEventListener> getListenersForEvent(final ServiceEvent event) {
         lock.readLock().lock();
         try {
@@ -164,20 +109,15 @@
         }
     }
 
-<<<<<<< HEAD
-    public void submit(ServiceEvent event) {
-=======
     /**
      * Submit the fired {@link ServiceEvent} to the registered
      * {@link ServiceEventListener} and initiate the handling of the
      * {@link ServiceEvent}
-     * 
+     *
      * @param event
-     *            Submitted {@link ServiceEvent}
+     *              Submitted {@link ServiceEvent}
      */
-    public void submit(final ServiceEvent event) {
-        boolean submittedEvent = false;
->>>>>>> be44477a
+    public void submit(ServiceEvent event) {
         if (!checkEvent(event)) {
             return;
         }
@@ -200,18 +140,14 @@
         }
     }
 
-<<<<<<< HEAD
-    public void register(ServiceEventListener listener) {
-=======
     /**
      * Register a new {@link ServiceEventListener} to the
      * {@link ServiceEventBus}.
-     * 
+     *
      * @param listener
      *            {@link ServiceEventListener} to register
      */
-    public void register(final ServiceEventListener listener) {
->>>>>>> be44477a
+    public void register(ServiceEventListener listener) {
         if (!checkListener(listener)) {
             return;
         }
@@ -225,18 +161,14 @@
         }
     }
 
-<<<<<<< HEAD
-    public void unregister(ServiceEventListener listener) {
-=======
     /**
      * Unregister a new {@link ServiceEventListener} to the
      * {@link ServiceEventBus}.
-     * 
+     *
      * @param listener
      *            {@link ServiceEventListener} to unregister
      */
-    public void unregister(final ServiceEventListener listener) {
->>>>>>> be44477a
+    public void unregister(ServiceEventListener listener) {
         if (!checkListener(listener)) {
             return;
         }
@@ -261,14 +193,9 @@
         return ServiceEventBus.instance;
     }
 
-<<<<<<< HEAD
     @Deprecated
     public static void fire(ServiceEvent event) {
         getInstance().submit(event);
-=======
-        private LazyHolder() {
-        }
->>>>>>> be44477a
     }
 
     private class ClassCache {
