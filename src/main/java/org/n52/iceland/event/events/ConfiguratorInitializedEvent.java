--- conflicted
+++ resolved
@@ -21,15 +21,9 @@
 /**
  * Event fired when Configurator is initialized. Useful for custom post-init functionality like
  * test data insertion.
-<<<<<<< HEAD
  *
- * @author Shane StClair <shane@axiomalaska.com>
- * @since 4.0.0
-=======
- * 
  * @author <a href="mailto:shane@axiomalaska.com">Shane StClair</a>
  * @since 1.0.0
->>>>>>> be44477a
  */
 @Deprecated
 public class ConfiguratorInitializedEvent implements ServiceEvent {
