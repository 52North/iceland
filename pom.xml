--- conflicted
+++ resolved
@@ -1,547 +1,539 @@
-<?xml version="1.0" encoding="UTF-8"?>
-<!--
-
-    Copyright 2015 52°North Initiative for Geospatial Open Source
-    Software GmbH
-
-    Licensed under the Apache License, Version 2.0 (the "License");
-    you may not use this file except in compliance with the License.
-    You may obtain a copy of the License at
-
-       http://www.apache.org/licenses/LICENSE-2.0
-
-    Unless required by applicable law or agreed to in writing, software
-    distributed under the License is distributed on an "AS IS" BASIS,
-    WITHOUT WARRANTIES OR CONDITIONS OF ANY KIND, either express or implied.
-    See the License for the specific language governing permissions and
-    limitations under the License.
-
--->
-<project xmlns="http://maven.apache.org/POM/4.0.0" xmlns:xsi="http://www.w3.org/2001/XMLSchema-instance" xsi:schemaLocation="http://maven.apache.org/POM/4.0.0 http://maven.apache.org/xsd/maven-4.0.0.xsd">
-    <modelVersion>4.0.0</modelVersion>
-
-    <parent>
-        <groupId>org.n52</groupId>
-        <artifactId>parent</artifactId>
-        <version>8</version>
-    </parent>
-
-    <groupId>org.n52.iceland</groupId>
-    <artifactId>iceland-parent</artifactId>
-    <version>2-SNAPSHOT</version>
-
-    <packaging>pom</packaging>
-
-    <name>52°North Iceland Aggregator Project</name>
-    <description>52°North OWS Framework</description>
-    <url>https://github.com/52North/iceland</url>
-
-    <modules>
-        <module>core</module>
-        <module>statistics/core</module>
-        <module>statistics/generator</module>
-        <module>statistics/kibana</module>
-        <module>statistics/geolocation</module>
-    </modules>
-
-    <inceptionYear>2015</inceptionYear>
-
-    <developers>
-        <developer>
-            <id>CarstenHollmann</id>
-            <name>Carsten Hollmann</name>
-            <email>c.hollmann@52north.org</email>
-            <organization>${project.organization.name}</organization>
-            <organizationUrl>${project.organization.url}</organizationUrl>
-            <timezone>GMT+1</timezone>
-        </developer>
-        <developer>
-            <id>autermann</id>
-            <name>Christian Autermann</name>
-            <email>c.autermann@52north.org</email>
-            <organization>${project.organization.name}</organization>
-            <organizationUrl>${project.organization.url}</organizationUrl>
-            <timezone>GMT+1</timezone>
-        </developer>
-        <developer>
-            <id>nuest</id>
-            <name>Daniel Nüst</name>
-            <email>d.nuest@52north.org</email>
-            <organization>${project.organization.name}</organization>
-            <organizationUrl>${project.organization.url}</organizationUrl>
-            <timezone>GMT+1</timezone>
-        </developer>
-    </developers>
-
-    <mailingLists>
-        <mailingList>
-            <name>Sensor Web Community Mailing List</name>
-            <subscribe>http://list.52north.org/mailman/listinfo/swe</subscribe>
-            <unsubscribe>http://list.52north.org/mailman/listinfo/swe</unsubscribe>
-            <post>swe@52north.org</post>
-            <archive>http://list.52north.org/pipermail/swe</archive>
-            <otherArchives>
-                <otherArchive>http://sensorweb.forum.52north.org</otherArchive>
-            </otherArchives>
-        </mailingList>
-    </mailingLists>
-
-    <scm>
-        <url>https://github.com/52North/iceland</url>
-        <connection>scm:git:https://github.com/52North/iceland.git</connection>
-        <developerConnection>scm:git:https://github.com/52North/iceland.git</developerConnection>
-        <tag>HEAD</tag>
-    </scm>
-
-    <issueManagement>
-        <system>GitHub issues</system>
-        <url>https://github.com/52North/iceland/issues?state=open</url>
-    </issueManagement>
-
-    <ciManagement>
-        <system>Travis CI</system>
-        <url>https://travis-ci.org/52North/iceland</url>
-    </ciManagement>
-
-    <licenses>
-        <license>
-            <name>The Apache Software License, Version 2.0</name>
-            <url>http://www.apache.org/licenses/LICENSE-2.0.txt</url>
-            <distribution>repo</distribution>
-            <comments>A business-friendly OSS license</comments>
-        </license>
-    </licenses>
-
-    <properties>
-        <timestamp>${maven.build.timestamp}</timestamp>
-        <!-- Source encoding during build process ** !!! DO NOT CHANGE !!! ** -->
-        <version.spring>4.3.10.RELEASE</version.spring>
-        <version.slf4j>1.7.25</version.slf4j>
-        <version.guava>20.0</version.guava>
-        <version.java>1.8</version.java>
-<<<<<<< HEAD
-        <version.faroe>1.2.0-SNAPSHOT</version.faroe>
-=======
-        <version.faroe>1.3.0-SNAPSHOT</version.faroe>
->>>>>>> 02c83300
-        <version.jackson>2.8.5</version.jackson>
-        <version.janmayen>1.2.0-SNAPSHOT</version.janmayen>
-        <version.svalbard>1-SNAPSHOT</version.svalbard>
-        <version.shetland>1-SNAPSHOT</version.shetland>
-        <version.xmlbeans>2.6.0</version.xmlbeans>
-    </properties>
-
-    <repositories>
-        <repository>
-            <id>sonatype-nexus-snapshots</id>
-            <name>Sonatype Nexus Snaphots</name>
-            <url>https://oss.sonatype.org/content/repositories/snapshots/</url>
-            <releases>
-                <enabled>false</enabled>
-            </releases>
-            <snapshots>
-                <enabled>true</enabled>
-            </snapshots>
-        </repository>
-    </repositories>
-
-    <dependencyManagement>
-        <dependencies>
-            <dependency>
-                <groupId>org.n52.janmayen</groupId>
-                <artifactId>janmayen</artifactId>
-<<<<<<< HEAD
-                <version>1.1.0-SNAPSHOT</version>
-=======
-                <version>${version.janmayen}</version>
->>>>>>> 02c83300
-            </dependency>
-            <dependency>
-                <groupId>org.n52.svalbard</groupId>
-                <artifactId>svalbard</artifactId>
-                <version>${version.svalbard}</version>
-            </dependency>
-            <dependency>
-                <groupId>org.n52.faroe</groupId>
-                <artifactId>faroe</artifactId>
-                <version>${version.faroe}</version>
-            </dependency>
-            <dependency>
-                <groupId>org.n52.faroe</groupId>
-                <artifactId>faroe-json</artifactId>
-                <version>${version.faroe}</version>
-            </dependency>
-            <dependency>
-                <groupId>org.n52.faroe</groupId>
-                <artifactId>faroe-utils</artifactId>
-                <version>${version.faroe}</version>
-            </dependency>
-            <dependency>
-                <groupId>org.n52.faroe</groupId>
-                <artifactId>faroe-annotations</artifactId>
-                <version>${version.faroe}</version>
-            </dependency>    
-            <dependency>
-                <groupId>org.n52.iceland</groupId>
-                <artifactId>iceland</artifactId>
-                <version>${project.version}</version>
-            </dependency>
-            <dependency>
-                <groupId>org.n52.iceland</groupId>
-                <artifactId>util</artifactId>
-                <version>${project.version}</version>
-            </dependency>
-            <dependency>
-                <groupId>org.n52.iceland</groupId>
-                <artifactId>statistics</artifactId>
-                <version>${project.version}</version>
-            </dependency>
-            <dependency>
-                <groupId>org.n52.iceland</groupId>
-                <artifactId>statistics-kibana</artifactId>
-                <version>${project.version}</version>
-            </dependency>
-            <dependency>
-                <groupId>org.n52.iceland</groupId>
-                <artifactId>statistics-generator</artifactId>
-                <version>${project.version}</version>
-            </dependency>
-            <dependency>
-                <groupId>org.n52.iceland</groupId>
-                <artifactId>iceland-build</artifactId>
-                <version>${project.version}</version>
-            </dependency>
-            <dependency>
-                <groupId>org.n52.shetland</groupId>
-                <artifactId>shetland</artifactId>
-                <version>${version.shetland}</version>
-            </dependency>
-            <dependency>
-                <groupId>javax.servlet</groupId>
-                <artifactId>javax.servlet-api</artifactId>
-                <version>3.1.0</version>
-                <scope>provided</scope>
-            </dependency>
-            <!-- only needed for the servlet -->
-            <dependency>
-                <groupId>org.springframework</groupId>
-                <artifactId>spring-web</artifactId>
-                <version>${version.spring}</version>
-            </dependency>
-            <dependency>
-                <groupId>org.springframework</groupId>
-                <artifactId>spring-beans</artifactId>
-                <version>${version.spring}</version>
-            </dependency>
-            <dependency>
-                <groupId>org.springframework</groupId>
-                <artifactId>spring-core</artifactId>
-                <version>${version.spring}</version>
-            </dependency>
-            <dependency>
-                <groupId>org.springframework</groupId>
-                <artifactId>spring-context</artifactId>
-                <version>${version.spring}</version>
-            </dependency>
-            <dependency>
-                <groupId>javax.inject</groupId>
-                <artifactId>javax.inject</artifactId>
-                <version>1</version>
-            </dependency>
-            <dependency>
-                <groupId>com.google.guava</groupId>
-                <artifactId>guava</artifactId>
-                <version>${version.guava}</version>
-                <exclusions>
-                    <exclusion>
-                        <groupId>com.google.code.findbugs</groupId>
-                        <artifactId>jsr305</artifactId>
-                    </exclusion>
-                </exclusions>
-            </dependency>
-            <dependency>
-                <groupId>org.slf4j</groupId>
-                <artifactId>slf4j-api</artifactId>
-                <version>${version.slf4j}</version>
-            </dependency>
-            <dependency>
-                <groupId>org.slf4j</groupId>
-                <artifactId>slf4j-simple</artifactId>
-                <version>${version.slf4j}</version>
-            </dependency>
-            <dependency>
-                <groupId>org.slf4j</groupId>
-                <artifactId>jcl-over-slf4j</artifactId>
-                <version>${version.slf4j}</version>
-            </dependency>
-            <dependency>
-                <groupId>joda-time</groupId>
-                <artifactId>joda-time</artifactId>
-                <version>2.9.9</version>
-            </dependency>
-            <dependency>
-                <groupId>com.fasterxml.jackson.core</groupId>
-                <artifactId>jackson-core</artifactId>
-                <version>${version.jackson}</version>
-            </dependency>
-            <dependency>
-                <groupId>com.fasterxml.jackson.core</groupId>
-                <artifactId>jackson-databind</artifactId>
-                <version>${version.jackson}</version>
-            </dependency>
-            <dependency>
-                <groupId>stax</groupId>
-                <artifactId>stax-api</artifactId>
-                <version>1.0.1</version>
-            </dependency>
-            <dependency>
-                <groupId>com.siemens.ct.exi</groupId>
-                <artifactId>exificient</artifactId>
-                <version>0.9.6</version>
-            </dependency>
-            <dependency>
-                <groupId>com.siemens.ct.exi</groupId>
-                <artifactId>exificient-grammars</artifactId>
-                <version>0.9.6</version>
-            </dependency>
-            <dependency>
-                <groupId>com.siemens.ct.exi</groupId>
-                <artifactId>exificient-core</artifactId>
-                <version>0.9.6</version>
-            </dependency>
-            <dependency>
-                <groupId>xml-apis</groupId>
-                <artifactId>xml-apis</artifactId>
-                <version>1.4.01</version>
-            </dependency>
-
-            <!-- Testing dependencies -->
-            <dependency>
-                <groupId>junit</groupId>
-                <artifactId>junit</artifactId>
-                <version>4.12</version>
-                <exclusions>
-                    <exclusion>
-                        <groupId>org.hamcrest</groupId>
-                        <artifactId>hamcrest-core</artifactId>
-                    </exclusion>
-                </exclusions>
-            </dependency>
-            <dependency>
-                <groupId>org.hamcrest</groupId>
-                <artifactId>hamcrest-all</artifactId>
-                <version>1.3</version>
-            </dependency>
-            <dependency>
-                <groupId>org.mockito</groupId>
-                <artifactId>mockito-core</artifactId>
-                <version>2.8.47</version>
-                <exclusions>
-                    <exclusion>
-                        <groupId>org.hamcrest</groupId>
-                        <artifactId>hamcrest-core</artifactId>
-                    </exclusion>
-                </exclusions>
-            </dependency>
-            <dependency>
-                <groupId>org.springframework</groupId>
-                <artifactId>spring-test</artifactId>
-                <version>${version.spring}</version>
-            </dependency>
-            <dependency>
-                <groupId>commons-io</groupId>
-                <artifactId>commons-io</artifactId>
-                <version>2.5</version>
-            </dependency>
-            <dependency>
-                <groupId>org.apache.commons</groupId>
-                <artifactId>commons-compress</artifactId>
-                <version>1.12</version>
-            </dependency>
-            <!-- elasticsearch -->
-            <dependency>
-                <groupId>org.elasticsearch</groupId>
-                <artifactId>elasticsearch</artifactId>
-                <version>2.4.2</version>
-            </dependency>
-            <!-- MaxMind geo database -->
-            <dependency>
-                <groupId>com.maxmind.geoip2</groupId>
-                <artifactId>geoip2</artifactId>
-                <version>2.8.0</version>
-                <exclusions>
-                    <exclusion>
-                        <groupId>commons-logging</groupId>
-                        <artifactId>commons-logging</artifactId>
-                    </exclusion>
-                    <exclusion>
-                        <groupId>com.fasterxml.jackson.core</groupId>
-                        <artifactId>jackson-databind</artifactId>
-                    </exclusion>
-                    <exclusion>
-                        <groupId>com.google.code.findbugs</groupId>
-                        <artifactId>jsr305</artifactId>
-                    </exclusion>
-                </exclusions>
-            </dependency>
-            <dependency>
-                <groupId>com.maxmind.db</groupId>
-                <artifactId>maxmind-db</artifactId>
-                <version>1.2.1</version>
-            </dependency>
-            <dependency>
-                <groupId>org.apache.xmlbeans</groupId>
-                <artifactId>xmlbeans</artifactId>
-                <version>${version.xmlbeans}</version>
-                <exclusions>
-                    <exclusion>
-                        <groupId>stax</groupId>
-                        <artifactId>stax-api</artifactId>
-                    </exclusion>
-                </exclusions>
-            </dependency>
-        </dependencies>
-    </dependencyManagement>
-
-    <build>
-        <defaultGoal>install</defaultGoal>
-
-        <plugins>
-
-            <plugin>
-                <groupId>org.apache.maven.plugins</groupId>
-                <artifactId>maven-release-plugin</artifactId>
-                <configuration>
-                    <preparationGoals>clean install</preparationGoals>
-                </configuration>
-            </plugin>
-            <plugin>
-                <groupId>org.codehaus.groovy.maven</groupId>
-                <artifactId>gmaven-plugin</artifactId>
-                <executions>
-                    <execution>
-                        <phase>initialize</phase>
-                        <goals>
-                            <goal>execute</goal>
-                        </goals>
-                        <configuration>
-                            <source>
-                                import java.util.Date
-                                import java.text.MessageFormat
-                                def vartimestamp = MessageFormat.format("{0,date,yyyy}", new
-                                Date())
-                                project.properties['currentYearDynamic'] = vartimestamp
-                            </source>
-                        </configuration>
-                    </execution>
-                </executions>
-            </plugin>
-            <plugin>
-                <groupId>com.mycila</groupId>
-                <artifactId>license-maven-plugin</artifactId>
-                <inherited>false</inherited>
-                <configuration>
-                    <aggregate>true</aggregate>
-                    <header>etc/license-header.txt</header>
-                    <excludes>
-                        <exclude>**/log4j*</exclude>
-                        <exclude>**/pom.xml</exclude>
-                        <exclude>**/*.html</exclude>
-                        <exclude>**/webapp/static/lib/*</exclude>
-                        <exclude>**/webapp/WEB-INF/web.xml</exclude>
-                        <exclude>**/buildNumber.properties</exclude>
-                    </excludes>
-                    <includes>
-                        <include>**/*.java</include>
-                        <include>**/*.xml</include>
-                    </includes>
-                    <strictCheck>true</strictCheck>
-                    <properties>
-                        <year>${project.inceptionYear}-${currentYearDynamic}</year>
-                    </properties>
-                    <mapping>
-                        <java>SLASHSTAR_STYLE</java>
-                    </mapping>
-                </configuration>
-                <executions>
-                    <execution>
-                        <id>format-license-headers</id>
-                        <phase>process-resources</phase>
-                        <goals>
-                            <goal>format</goal>
-                        </goals>
-                    </execution>
-                </executions>
-            </plugin>
-
-            <plugin>
-                <groupId>org.jasig.maven</groupId>
-                <artifactId>maven-notice-plugin</artifactId>
-                <inherited>false</inherited>
-                <configuration>
-                    <noticeTemplate>etc/notice-template.txt</noticeTemplate>
-                    <licenseMapping>
-                        <param>http://52north.github.io/cdn/licenses/license-mappings.xml</param>
-                    </licenseMapping>
-                    <generateChildNotices>false</generateChildNotices>
-                </configuration>
-                <executions>
-                    <execution>
-                        <id>generate-notice</id>
-                        <phase>initialize</phase>
-                        <goals>
-                            <goal>generate</goal>
-                        </goals>
-                    </execution>
-                </executions>
-            </plugin>
-            <plugin>
-                <groupId>org.apache.maven.plugins</groupId>
-                <artifactId>maven-compiler-plugin</artifactId>
-                <configuration>
-                    <compilerVersion>${version.java}</compilerVersion>
-                    <source>${version.java}</source>
-                    <target>${version.java}</target>
-                </configuration>
-            </plugin>
-
-            <plugin>
-                <groupId>org.codehaus.mojo</groupId>
-                <artifactId>findbugs-maven-plugin</artifactId>
-                <inherited>false</inherited>
-                <configuration>
-                    <failOnError>true</failOnError>
-                    <excludeFilterFile>etc/findbugs-excludes.xml</excludeFilterFile>
-                </configuration>
-            </plugin>
-        </plugins>
-    </build>
-
-    <profiles>
-        <profile>
-            <id>create-license-list</id>
-            <build>
-                <plugins>
-                    <plugin>
-                        <groupId>org.codehaus.mojo</groupId>
-                        <artifactId>license-maven-plugin</artifactId>
-                        <version>1.5</version>
-                        <configuration>
-                            <useMissingFile>true</useMissingFile>
-                            <fileTemplate>etc/license-as-csv.ftl</fileTemplate>
-                        </configuration>
-                        <executions>
-                            <execution>
-                                <id>first</id>
-                                <goals>
-                                    <goal>aggregate-add-third-party</goal>
-                                </goals>
-                                <phase>generate-resources</phase>
-                            </execution>
-                        </executions>
-                    </plugin>
-                </plugins>
-            </build>
-        </profile>
-    </profiles>
-</project>+<?xml version="1.0" encoding="UTF-8"?>
+<!--
+
+    Copyright 2015 52°North Initiative for Geospatial Open Source
+    Software GmbH
+
+    Licensed under the Apache License, Version 2.0 (the "License");
+    you may not use this file except in compliance with the License.
+    You may obtain a copy of the License at
+
+       http://www.apache.org/licenses/LICENSE-2.0
+
+    Unless required by applicable law or agreed to in writing, software
+    distributed under the License is distributed on an "AS IS" BASIS,
+    WITHOUT WARRANTIES OR CONDITIONS OF ANY KIND, either express or implied.
+    See the License for the specific language governing permissions and
+    limitations under the License.
+
+-->
+<project xmlns="http://maven.apache.org/POM/4.0.0" xmlns:xsi="http://www.w3.org/2001/XMLSchema-instance" xsi:schemaLocation="http://maven.apache.org/POM/4.0.0 http://maven.apache.org/xsd/maven-4.0.0.xsd">
+    <modelVersion>4.0.0</modelVersion>
+
+    <parent>
+        <groupId>org.n52</groupId>
+        <artifactId>parent</artifactId>
+        <version>8</version>
+    </parent>
+
+    <groupId>org.n52.iceland</groupId>
+    <artifactId>iceland-parent</artifactId>
+    <version>2-SNAPSHOT</version>
+
+    <packaging>pom</packaging>
+
+    <name>52°North Iceland Aggregator Project</name>
+    <description>52°North OWS Framework</description>
+    <url>https://github.com/52North/iceland</url>
+
+    <modules>
+        <module>core</module>
+        <module>statistics/core</module>
+        <module>statistics/generator</module>
+        <module>statistics/kibana</module>
+        <module>statistics/geolocation</module>
+    </modules>
+
+    <inceptionYear>2015</inceptionYear>
+
+    <developers>
+        <developer>
+            <id>CarstenHollmann</id>
+            <name>Carsten Hollmann</name>
+            <email>c.hollmann@52north.org</email>
+            <organization>${project.organization.name}</organization>
+            <organizationUrl>${project.organization.url}</organizationUrl>
+            <timezone>GMT+1</timezone>
+        </developer>
+        <developer>
+            <id>autermann</id>
+            <name>Christian Autermann</name>
+            <email>c.autermann@52north.org</email>
+            <organization>${project.organization.name}</organization>
+            <organizationUrl>${project.organization.url}</organizationUrl>
+            <timezone>GMT+1</timezone>
+        </developer>
+        <developer>
+            <id>nuest</id>
+            <name>Daniel Nüst</name>
+            <email>d.nuest@52north.org</email>
+            <organization>${project.organization.name}</organization>
+            <organizationUrl>${project.organization.url}</organizationUrl>
+            <timezone>GMT+1</timezone>
+        </developer>
+    </developers>
+
+    <mailingLists>
+        <mailingList>
+            <name>Sensor Web Community Mailing List</name>
+            <subscribe>http://list.52north.org/mailman/listinfo/swe</subscribe>
+            <unsubscribe>http://list.52north.org/mailman/listinfo/swe</unsubscribe>
+            <post>swe@52north.org</post>
+            <archive>http://list.52north.org/pipermail/swe</archive>
+            <otherArchives>
+                <otherArchive>http://sensorweb.forum.52north.org</otherArchive>
+            </otherArchives>
+        </mailingList>
+    </mailingLists>
+
+    <scm>
+        <url>https://github.com/52North/iceland</url>
+        <connection>scm:git:https://github.com/52North/iceland.git</connection>
+        <developerConnection>scm:git:https://github.com/52North/iceland.git</developerConnection>
+        <tag>HEAD</tag>
+    </scm>
+
+    <issueManagement>
+        <system>GitHub issues</system>
+        <url>https://github.com/52North/iceland/issues?state=open</url>
+    </issueManagement>
+
+    <ciManagement>
+        <system>Travis CI</system>
+        <url>https://travis-ci.org/52North/iceland</url>
+    </ciManagement>
+
+    <licenses>
+        <license>
+            <name>The Apache Software License, Version 2.0</name>
+            <url>http://www.apache.org/licenses/LICENSE-2.0.txt</url>
+            <distribution>repo</distribution>
+            <comments>A business-friendly OSS license</comments>
+        </license>
+    </licenses>
+
+    <properties>
+        <timestamp>${maven.build.timestamp}</timestamp>
+        <!-- Source encoding during build process ** !!! DO NOT CHANGE !!! ** -->
+        <version.spring>4.3.10.RELEASE</version.spring>
+        <version.slf4j>1.7.25</version.slf4j>
+        <version.guava>20.0</version.guava>
+        <version.java>1.8</version.java>
+        <version.faroe>1.3.0-SNAPSHOT</version.faroe>
+        <version.jackson>2.8.5</version.jackson>
+        <version.janmayen>1.2.0-SNAPSHOT</version.janmayen>
+        <version.svalbard>1-SNAPSHOT</version.svalbard>
+        <version.shetland>1-SNAPSHOT</version.shetland>
+        <version.xmlbeans>2.6.0</version.xmlbeans>
+    </properties>
+
+    <repositories>
+        <repository>
+            <id>sonatype-nexus-snapshots</id>
+            <name>Sonatype Nexus Snaphots</name>
+            <url>https://oss.sonatype.org/content/repositories/snapshots/</url>
+            <releases>
+                <enabled>false</enabled>
+            </releases>
+            <snapshots>
+                <enabled>true</enabled>
+            </snapshots>
+        </repository>
+    </repositories>
+
+    <dependencyManagement>
+        <dependencies>
+            <dependency>
+                <groupId>org.n52.janmayen</groupId>
+                <artifactId>janmayen</artifactId>
+                <version>${version.janmayen}</version>
+            </dependency>
+            <dependency>
+                <groupId>org.n52.svalbard</groupId>
+                <artifactId>svalbard</artifactId>
+                <version>${version.svalbard}</version>
+            </dependency>
+            <dependency>
+                <groupId>org.n52.faroe</groupId>
+                <artifactId>faroe</artifactId>
+                <version>${version.faroe}</version>
+            </dependency>
+            <dependency>
+                <groupId>org.n52.faroe</groupId>
+                <artifactId>faroe-json</artifactId>
+                <version>${version.faroe}</version>
+            </dependency>
+            <dependency>
+                <groupId>org.n52.faroe</groupId>
+                <artifactId>faroe-utils</artifactId>
+                <version>${version.faroe}</version>
+            </dependency>
+            <dependency>
+                <groupId>org.n52.faroe</groupId>
+                <artifactId>faroe-annotations</artifactId>
+                <version>${version.faroe}</version>
+            </dependency>    
+            <dependency>
+                <groupId>org.n52.iceland</groupId>
+                <artifactId>iceland</artifactId>
+                <version>${project.version}</version>
+            </dependency>
+            <dependency>
+                <groupId>org.n52.iceland</groupId>
+                <artifactId>util</artifactId>
+                <version>${project.version}</version>
+            </dependency>
+            <dependency>
+                <groupId>org.n52.iceland</groupId>
+                <artifactId>statistics</artifactId>
+                <version>${project.version}</version>
+            </dependency>
+            <dependency>
+                <groupId>org.n52.iceland</groupId>
+                <artifactId>statistics-kibana</artifactId>
+                <version>${project.version}</version>
+            </dependency>
+            <dependency>
+                <groupId>org.n52.iceland</groupId>
+                <artifactId>statistics-generator</artifactId>
+                <version>${project.version}</version>
+            </dependency>
+            <dependency>
+                <groupId>org.n52.iceland</groupId>
+                <artifactId>iceland-build</artifactId>
+                <version>${project.version}</version>
+            </dependency>
+            <dependency>
+                <groupId>org.n52.shetland</groupId>
+                <artifactId>shetland</artifactId>
+                <version>${version.shetland}</version>
+            </dependency>
+            <dependency>
+                <groupId>javax.servlet</groupId>
+                <artifactId>javax.servlet-api</artifactId>
+                <version>3.1.0</version>
+                <scope>provided</scope>
+            </dependency>
+            <!-- only needed for the servlet -->
+            <dependency>
+                <groupId>org.springframework</groupId>
+                <artifactId>spring-web</artifactId>
+                <version>${version.spring}</version>
+            </dependency>
+            <dependency>
+                <groupId>org.springframework</groupId>
+                <artifactId>spring-beans</artifactId>
+                <version>${version.spring}</version>
+            </dependency>
+            <dependency>
+                <groupId>org.springframework</groupId>
+                <artifactId>spring-core</artifactId>
+                <version>${version.spring}</version>
+            </dependency>
+            <dependency>
+                <groupId>org.springframework</groupId>
+                <artifactId>spring-context</artifactId>
+                <version>${version.spring}</version>
+            </dependency>
+            <dependency>
+                <groupId>javax.inject</groupId>
+                <artifactId>javax.inject</artifactId>
+                <version>1</version>
+            </dependency>
+            <dependency>
+                <groupId>com.google.guava</groupId>
+                <artifactId>guava</artifactId>
+                <version>${version.guava}</version>
+                <exclusions>
+                    <exclusion>
+                        <groupId>com.google.code.findbugs</groupId>
+                        <artifactId>jsr305</artifactId>
+                    </exclusion>
+                </exclusions>
+            </dependency>
+            <dependency>
+                <groupId>org.slf4j</groupId>
+                <artifactId>slf4j-api</artifactId>
+                <version>${version.slf4j}</version>
+            </dependency>
+            <dependency>
+                <groupId>org.slf4j</groupId>
+                <artifactId>slf4j-simple</artifactId>
+                <version>${version.slf4j}</version>
+            </dependency>
+            <dependency>
+                <groupId>org.slf4j</groupId>
+                <artifactId>jcl-over-slf4j</artifactId>
+                <version>${version.slf4j}</version>
+            </dependency>
+            <dependency>
+                <groupId>joda-time</groupId>
+                <artifactId>joda-time</artifactId>
+                <version>2.9.9</version>
+            </dependency>
+            <dependency>
+                <groupId>com.fasterxml.jackson.core</groupId>
+                <artifactId>jackson-core</artifactId>
+                <version>${version.jackson}</version>
+            </dependency>
+            <dependency>
+                <groupId>com.fasterxml.jackson.core</groupId>
+                <artifactId>jackson-databind</artifactId>
+                <version>${version.jackson}</version>
+            </dependency>
+            <dependency>
+                <groupId>stax</groupId>
+                <artifactId>stax-api</artifactId>
+                <version>1.0.1</version>
+            </dependency>
+            <dependency>
+                <groupId>com.siemens.ct.exi</groupId>
+                <artifactId>exificient</artifactId>
+                <version>0.9.6</version>
+            </dependency>
+            <dependency>
+                <groupId>com.siemens.ct.exi</groupId>
+                <artifactId>exificient-grammars</artifactId>
+                <version>0.9.6</version>
+            </dependency>
+            <dependency>
+                <groupId>com.siemens.ct.exi</groupId>
+                <artifactId>exificient-core</artifactId>
+                <version>0.9.6</version>
+            </dependency>
+            <dependency>
+                <groupId>xml-apis</groupId>
+                <artifactId>xml-apis</artifactId>
+                <version>1.4.01</version>
+            </dependency>
+
+            <!-- Testing dependencies -->
+            <dependency>
+                <groupId>junit</groupId>
+                <artifactId>junit</artifactId>
+                <version>4.12</version>
+                <exclusions>
+                    <exclusion>
+                        <groupId>org.hamcrest</groupId>
+                        <artifactId>hamcrest-core</artifactId>
+                    </exclusion>
+                </exclusions>
+            </dependency>
+            <dependency>
+                <groupId>org.hamcrest</groupId>
+                <artifactId>hamcrest-all</artifactId>
+                <version>1.3</version>
+            </dependency>
+            <dependency>
+                <groupId>org.mockito</groupId>
+                <artifactId>mockito-core</artifactId>
+                <version>2.8.47</version>
+                <exclusions>
+                    <exclusion>
+                        <groupId>org.hamcrest</groupId>
+                        <artifactId>hamcrest-core</artifactId>
+                    </exclusion>
+                </exclusions>
+            </dependency>
+            <dependency>
+                <groupId>org.springframework</groupId>
+                <artifactId>spring-test</artifactId>
+                <version>${version.spring}</version>
+            </dependency>
+            <dependency>
+                <groupId>commons-io</groupId>
+                <artifactId>commons-io</artifactId>
+                <version>2.5</version>
+            </dependency>
+            <dependency>
+                <groupId>org.apache.commons</groupId>
+                <artifactId>commons-compress</artifactId>
+                <version>1.12</version>
+            </dependency>
+            <!-- elasticsearch -->
+            <dependency>
+                <groupId>org.elasticsearch</groupId>
+                <artifactId>elasticsearch</artifactId>
+                <version>2.4.2</version>
+            </dependency>
+            <!-- MaxMind geo database -->
+            <dependency>
+                <groupId>com.maxmind.geoip2</groupId>
+                <artifactId>geoip2</artifactId>
+                <version>2.8.0</version>
+                <exclusions>
+                    <exclusion>
+                        <groupId>commons-logging</groupId>
+                        <artifactId>commons-logging</artifactId>
+                    </exclusion>
+                    <exclusion>
+                        <groupId>com.fasterxml.jackson.core</groupId>
+                        <artifactId>jackson-databind</artifactId>
+                    </exclusion>
+                    <exclusion>
+                        <groupId>com.google.code.findbugs</groupId>
+                        <artifactId>jsr305</artifactId>
+                    </exclusion>
+                </exclusions>
+            </dependency>
+            <dependency>
+                <groupId>com.maxmind.db</groupId>
+                <artifactId>maxmind-db</artifactId>
+                <version>1.2.1</version>
+            </dependency>
+            <dependency>
+                <groupId>org.apache.xmlbeans</groupId>
+                <artifactId>xmlbeans</artifactId>
+                <version>${version.xmlbeans}</version>
+                <exclusions>
+                    <exclusion>
+                        <groupId>stax</groupId>
+                        <artifactId>stax-api</artifactId>
+                    </exclusion>
+                </exclusions>
+            </dependency>
+        </dependencies>
+    </dependencyManagement>
+
+    <build>
+        <defaultGoal>install</defaultGoal>
+
+        <plugins>
+
+            <plugin>
+                <groupId>org.apache.maven.plugins</groupId>
+                <artifactId>maven-release-plugin</artifactId>
+                <configuration>
+                    <preparationGoals>clean install</preparationGoals>
+                </configuration>
+            </plugin>
+            <plugin>
+                <groupId>org.codehaus.groovy.maven</groupId>
+                <artifactId>gmaven-plugin</artifactId>
+                <executions>
+                    <execution>
+                        <phase>initialize</phase>
+                        <goals>
+                            <goal>execute</goal>
+                        </goals>
+                        <configuration>
+                            <source>
+                                import java.util.Date
+                                import java.text.MessageFormat
+                                def vartimestamp = MessageFormat.format("{0,date,yyyy}", new
+                                Date())
+                                project.properties['currentYearDynamic'] = vartimestamp
+                            </source>
+                        </configuration>
+                    </execution>
+                </executions>
+            </plugin>
+            <plugin>
+                <groupId>com.mycila</groupId>
+                <artifactId>license-maven-plugin</artifactId>
+                <inherited>false</inherited>
+                <configuration>
+                    <aggregate>true</aggregate>
+                    <header>etc/license-header.txt</header>
+                    <excludes>
+                        <exclude>**/log4j*</exclude>
+                        <exclude>**/pom.xml</exclude>
+                        <exclude>**/*.html</exclude>
+                        <exclude>**/webapp/static/lib/*</exclude>
+                        <exclude>**/webapp/WEB-INF/web.xml</exclude>
+                        <exclude>**/buildNumber.properties</exclude>
+                    </excludes>
+                    <includes>
+                        <include>**/*.java</include>
+                        <include>**/*.xml</include>
+                    </includes>
+                    <strictCheck>true</strictCheck>
+                    <properties>
+                        <year>${project.inceptionYear}-${currentYearDynamic}</year>
+                    </properties>
+                    <mapping>
+                        <java>SLASHSTAR_STYLE</java>
+                    </mapping>
+                </configuration>
+                <executions>
+                    <execution>
+                        <id>format-license-headers</id>
+                        <phase>process-resources</phase>
+                        <goals>
+                            <goal>format</goal>
+                        </goals>
+                    </execution>
+                </executions>
+            </plugin>
+
+            <plugin>
+                <groupId>org.jasig.maven</groupId>
+                <artifactId>maven-notice-plugin</artifactId>
+                <inherited>false</inherited>
+                <configuration>
+                    <noticeTemplate>etc/notice-template.txt</noticeTemplate>
+                    <licenseMapping>
+                        <param>http://52north.github.io/cdn/licenses/license-mappings.xml</param>
+                    </licenseMapping>
+                    <generateChildNotices>false</generateChildNotices>
+                </configuration>
+                <executions>
+                    <execution>
+                        <id>generate-notice</id>
+                        <phase>initialize</phase>
+                        <goals>
+                            <goal>generate</goal>
+                        </goals>
+                    </execution>
+                </executions>
+            </plugin>
+            <plugin>
+                <groupId>org.apache.maven.plugins</groupId>
+                <artifactId>maven-compiler-plugin</artifactId>
+                <configuration>
+                    <compilerVersion>${version.java}</compilerVersion>
+                    <source>${version.java}</source>
+                    <target>${version.java}</target>
+                </configuration>
+            </plugin>
+
+            <plugin>
+                <groupId>org.codehaus.mojo</groupId>
+                <artifactId>findbugs-maven-plugin</artifactId>
+                <inherited>false</inherited>
+                <configuration>
+                    <failOnError>true</failOnError>
+                    <excludeFilterFile>etc/findbugs-excludes.xml</excludeFilterFile>
+                </configuration>
+            </plugin>
+        </plugins>
+    </build>
+
+    <profiles>
+        <profile>
+            <id>create-license-list</id>
+            <build>
+                <plugins>
+                    <plugin>
+                        <groupId>org.codehaus.mojo</groupId>
+                        <artifactId>license-maven-plugin</artifactId>
+                        <version>1.5</version>
+                        <configuration>
+                            <useMissingFile>true</useMissingFile>
+                            <fileTemplate>etc/license-as-csv.ftl</fileTemplate>
+                        </configuration>
+                        <executions>
+                            <execution>
+                                <id>first</id>
+                                <goals>
+                                    <goal>aggregate-add-third-party</goal>
+                                </goals>
+                                <phase>generate-resources</phase>
+                            </execution>
+                        </executions>
+                    </plugin>
+                </plugins>
+            </build>
+        </profile>
+    </profiles>
+</project>