--- conflicted
+++ resolved
@@ -321,135 +321,6 @@
         </dependencies>
     </dependencyManagement>
 
-<<<<<<< HEAD
-    <dependencies>
-        <dependency>
-            <groupId>javax.servlet</groupId>
-            <artifactId>servlet-api</artifactId>
-            <version>2.5</version>
-            <scope>provided</scope>
-        </dependency>
-        <!-- only needed for the servlet -->
-        <dependency>
-            <groupId>org.springframework</groupId>
-            <artifactId>spring-web</artifactId>
-            <version>4.1.6.RELEASE</version>
-        </dependency>
-        <dependency>
-            <groupId>org.springframework</groupId>
-            <artifactId>spring-beans</artifactId>
-            <version>4.1.6.RELEASE</version>
-        </dependency>
-        <dependency>
-            <groupId>org.springframework</groupId>
-            <artifactId>spring-core</artifactId>
-            <version>4.1.6.RELEASE</version>
-        </dependency>
-        <dependency>
-            <groupId>org.springframework</groupId>
-            <artifactId>spring-context</artifactId>
-            <version>4.1.6.RELEASE</version>
-        </dependency>
-
-        <dependency>
-            <groupId>javax.inject</groupId>
-            <artifactId>javax.inject</artifactId>
-            <version>1</version>
-        </dependency>
-        <dependency>
-        	<!-- Update link in maven-javadoc-plugin if version changed -->
-            <groupId>com.google.guava</groupId>
-            <artifactId>guava</artifactId>
-            <version>18.0</version>
-        </dependency>
-        <dependency>
-            <groupId>org.slf4j</groupId>
-            <artifactId>slf4j-api</artifactId>
-            <version>1.7.2</version>
-        </dependency>
-        <dependency>
-            <groupId>joda-time</groupId>
-            <artifactId>joda-time</artifactId>
-            <version>2.7</version>
-        </dependency>
-        <dependency>
-            <groupId>org.reflections</groupId>
-            <artifactId>reflections</artifactId>
-            <version>0.9.9</version>
-            <!-- check if it still works -->
-            <exclusions>
-                <exclusion>
-                    <groupId>com.google.code.findbugs</groupId>
-                    <artifactId>annotations</artifactId>
-                </exclusion>
-                <exclusion>
-                    <groupId>com.google.guava</groupId>
-                    <artifactId>guava</artifactId>
-                </exclusion>
-            </exclusions>
-        </dependency>
-        <dependency>
-            <groupId>com.fasterxml.jackson.core</groupId>
-            <artifactId>jackson-core</artifactId>
-            <version>2.5.3</version>
-        </dependency>
-        <dependency>
-            <groupId>com.fasterxml.jackson.core</groupId>
-            <artifactId>jackson-databind</artifactId>
-            <version>2.5.3</version>
-        </dependency>
-        <dependency>
-            <groupId>stax</groupId>
-            <artifactId>stax-api</artifactId>
-            <version>1.0.1</version>
-        </dependency>
-
-        <!-- Testing dependencies -->
-        <dependency>
-            <groupId>junit</groupId>
-            <artifactId>junit</artifactId>
-            <version>4.12</version>
-            <scope>test</scope>
-            <exclusions>
-                <exclusion>
-                    <groupId>org.hamcrest</groupId>
-                    <artifactId>hamcrest-core</artifactId>
-                </exclusion>
-            </exclusions>
-        </dependency>
-        <dependency>
-            <groupId>org.hamcrest</groupId>
-            <artifactId>hamcrest-all</artifactId>
-            <version>1.3</version>
-            <scope>test</scope>
-        </dependency>
-        <dependency>
-            <groupId>org.mockito</groupId>
-            <artifactId>mockito-all</artifactId>
-            <version>1.10.19</version>
-            <scope>test</scope>
-            <exclusions>
-                <exclusion>
-                    <groupId>org.hamcrest</groupId>
-                    <artifactId>hamcrest-core</artifactId>
-                </exclusion>
-            </exclusions>
-        </dependency>
-        <dependency>
-            <groupId>javax.servlet</groupId>
-            <artifactId>javax.servlet-api</artifactId>
-            <version>3.1.0</version>
-            <scope>test</scope>
-        </dependency>
-        <dependency>
-            <groupId>org.springframework</groupId>
-            <artifactId>spring-test</artifactId>
-            <version>4.1.6.RELEASE</version>
-            <scope>test</scope>
-        </dependency>
-    </dependencies>
-=======
->>>>>>> 74837e2c
     <build>
         <defaultGoal>install</defaultGoal>
 
