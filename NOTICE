--- conflicted
+++ resolved
@@ -24,8 +24,6 @@
   AOP alliance under Public Domain
   Apache Commons Compress under The Apache Software License, Version 2.0
   Apache Commons Logging under The Apache Software License, Version 2.0
-<<<<<<< HEAD
-=======
   ASM Commons under BSD
   ASM Core under BSD
   ClassLoader leak prevention under Apache 2
@@ -34,7 +32,6 @@
   elasticsearch under The Apache Software License, Version 2.0
   FindBugs-jsr305 under The Apache Software License, Version 2.0
   Google HTTP Client Library for Java under The Apache Software License, Version 2.0
->>>>>>> 06d7f82c
   Guava: Google Core Libraries for Java under The Apache Software License, Version 2.0
   Hamcrest All under New BSD License
   HttpClient under Apache License
